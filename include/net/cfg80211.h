--- conflicted
+++ resolved
@@ -4061,8 +4061,6 @@
  * @set_fils_aad: Set FILS AAD data to the AP driver so that the driver can use
  *	those to decrypt (Re)Association Request and encrypt (Re)Association
  *	Response frame.
-<<<<<<< HEAD
-=======
  *
  * @set_radar_background: Configure dedicated offchannel chain available for
  *	radar/CAC detection on some hw. This chain can't be used to transmit
@@ -4072,7 +4070,6 @@
  *	radar channel.
  *	The caller is expected to set chandef pointer to NULL in order to
  *	disable background CAC/radar detection.
->>>>>>> 754e0b0e
  */
 struct cfg80211_ops {
 	int	(*suspend)(struct wiphy *wiphy, struct cfg80211_wowlan *wow);
@@ -4405,11 +4402,8 @@
 				struct cfg80211_color_change_settings *params);
 	int     (*set_fils_aad)(struct wiphy *wiphy, struct net_device *dev,
 				struct cfg80211_fils_aad *fils_aad);
-<<<<<<< HEAD
-=======
 	int	(*set_radar_background)(struct wiphy *wiphy,
 					struct cfg80211_chan_def *chandef);
->>>>>>> 754e0b0e
 };
 
 /*
@@ -6381,17 +6375,6 @@
 }
 
 /**
- * cfg80211_get_ies_channel_number - returns the channel number from ies
- * @ie: IEs
- * @ielen: length of IEs
- * @band: enum nl80211_band of the channel
- *
- * Returns the channel number, or -1 if none could be determined.
- */
-int cfg80211_get_ies_channel_number(const u8 *ie, size_t ielen,
-				    enum nl80211_band band);
-
-/**
  * cfg80211_is_element_inherited - returns if element ID should be inherited
  * @element: element to check
  * @non_inherit_element: non inheritance element
