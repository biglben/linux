--- conflicted
+++ resolved
@@ -305,11 +305,7 @@
 	/* General information about the transaction. */
 	__u32	        flags;
 	__kernel_pid_t	sender_pid;
-<<<<<<< HEAD
-	__kernel_uid_t	sender_euid;
-=======
 	__kernel_uid32_t	sender_euid;
->>>>>>> 88084a3d
 	binder_size_t	data_size;	/* number of bytes of data */
 	binder_size_t	offsets_size;	/* number of bytes of offsets */
 
