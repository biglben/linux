--- conflicted
+++ resolved
@@ -338,10 +338,7 @@
 	ETHTOOL_A_RINGS_RX_BUF_LEN,                     /* u32 */
 	ETHTOOL_A_RINGS_TCP_DATA_SPLIT,			/* u8 */
 	ETHTOOL_A_RINGS_CQE_SIZE,			/* u32 */
-<<<<<<< HEAD
-=======
 	ETHTOOL_A_RINGS_TX_PUSH,			/* u8 */
->>>>>>> 88084a3d
 
 	/* add new constants above here */
 	__ETHTOOL_A_RINGS_CNT,
