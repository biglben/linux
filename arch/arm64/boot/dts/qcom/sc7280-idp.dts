// SPDX-License-Identifier: BSD-3-Clause
/*
 * sc7280 IDP board device tree source
 *
 * Copyright (c) 2021, The Linux Foundation. All rights reserved.
 */

/dts-v1/;

#include <dt-bindings/iio/qcom,spmi-adc7-pmr735a.h>
#include "sc7280-idp.dtsi"
#include "pmr735a.dtsi"

/ {
	model = "Qualcomm Technologies, Inc. sc7280 IDP SKU1 platform";
	compatible = "qcom,sc7280-idp", "google,senor", "qcom,sc7280";

	aliases {
		serial0 = &uart5;
	};

	chosen {
		stdout-path = "serial0:115200n8";
	};
};

&apps_rsc {
	pmr735a-regulators {
		compatible = "qcom,pmr735a-rpmh-regulators";
		qcom,pmic-id = "e";

		vreg_l2e_1p2: ldo2 {
			regulator-min-microvolt = <1200000>;
			regulator-max-microvolt = <1200000>;
		};

		vreg_l3e_0p9: ldo3 {
			regulator-min-microvolt = <912000>;
			regulator-max-microvolt = <1020000>;
		};

		vreg_l4e_1p7: ldo4 {
			regulator-min-microvolt = <1776000>;
			regulator-max-microvolt = <1890000>;
		};

		vreg_l5e_0p8: ldo5 {
			regulator-min-microvolt = <800000>;
			regulator-max-microvolt = <800000>;
		};

		vreg_l6e_0p8: ldo6 {
			regulator-min-microvolt = <480000>;
			regulator-max-microvolt = <904000>;
		};
	};
};

&ipa {
	status = "okay";
	modem-init;
};

<<<<<<< HEAD
&uart5 {
	status = "okay";
};

&usb_1 {
	status = "okay";
};

&usb_1_dwc3 {
	dr_mode = "host";
};

&usb_1_hsphy {
	status = "okay";

	vdda-pll-supply = <&vreg_l10c_0p8>;
	vdda33-supply = <&vreg_l2b_3p0>;
	vdda18-supply = <&vreg_l1c_1p8>;
};

&usb_1_qmpphy {
	status = "okay";

	vdda-phy-supply = <&vreg_l6b_1p2>;
	vdda-pll-supply = <&vreg_l1b_0p8>;
};

&usb_2 {
	status = "okay";
};

&usb_2_dwc3 {
	dr_mode = "peripheral";
};

&usb_2_hsphy {
	status = "okay";

	vdda-pll-supply = <&vreg_l10c_0p8>;
	vdda33-supply = <&vreg_l2b_3p0>;
	vdda18-supply = <&vreg_l1c_1p8>;
};

/* PINCTRL - additions to nodes defined in sc7280.dtsi */

&qup_uart5_default {
	tx {
		pins = "gpio46";
		drive-strength = <2>;
		bias-disable;
	};

	rx {
		pins = "gpio47";
		drive-strength = <2>;
		bias-pull-up;
=======
&pmk8350_vadc {
	pmr735a_die_temp {
		reg = <PMR735A_ADC7_DIE_TEMP>;
		label = "pmr735a_die_temp";
		qcom,pre-scaling = <1 1>;
>>>>>>> 9e62ec0e
	};
};<|MERGE_RESOLUTION|>--- conflicted
+++ resolved
@@ -61,69 +61,10 @@
 	modem-init;
 };
 
-<<<<<<< HEAD
-&uart5 {
-	status = "okay";
-};
-
-&usb_1 {
-	status = "okay";
-};
-
-&usb_1_dwc3 {
-	dr_mode = "host";
-};
-
-&usb_1_hsphy {
-	status = "okay";
-
-	vdda-pll-supply = <&vreg_l10c_0p8>;
-	vdda33-supply = <&vreg_l2b_3p0>;
-	vdda18-supply = <&vreg_l1c_1p8>;
-};
-
-&usb_1_qmpphy {
-	status = "okay";
-
-	vdda-phy-supply = <&vreg_l6b_1p2>;
-	vdda-pll-supply = <&vreg_l1b_0p8>;
-};
-
-&usb_2 {
-	status = "okay";
-};
-
-&usb_2_dwc3 {
-	dr_mode = "peripheral";
-};
-
-&usb_2_hsphy {
-	status = "okay";
-
-	vdda-pll-supply = <&vreg_l10c_0p8>;
-	vdda33-supply = <&vreg_l2b_3p0>;
-	vdda18-supply = <&vreg_l1c_1p8>;
-};
-
-/* PINCTRL - additions to nodes defined in sc7280.dtsi */
-
-&qup_uart5_default {
-	tx {
-		pins = "gpio46";
-		drive-strength = <2>;
-		bias-disable;
-	};
-
-	rx {
-		pins = "gpio47";
-		drive-strength = <2>;
-		bias-pull-up;
-=======
 &pmk8350_vadc {
 	pmr735a_die_temp {
 		reg = <PMR735A_ADC7_DIE_TEMP>;
 		label = "pmr735a_die_temp";
 		qcom,pre-scaling = <1 1>;
->>>>>>> 9e62ec0e
 	};
 };