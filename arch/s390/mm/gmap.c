--- conflicted
+++ resolved
@@ -175,18 +175,9 @@
 {
 	struct page *page, *next;
 
-<<<<<<< HEAD
-	/* Flush tlb. */
-	if (MACHINE_HAS_IDTE)
-		__tlb_flush_idte(gmap->asce);
-	else
-		__tlb_flush_global();
-
-=======
 	/* Flush tlb of all gmaps (if not already done for shadows) */
 	if (!(gmap_is_shadow(gmap) && gmap->removed))
 		gmap_flush_tlb(gmap);
->>>>>>> 23528bb2
 	/* Free all segment & region tables. */
 	list_for_each_entry_safe(page, next, &gmap->crst_list, lru)
 		__free_pages(page, 2);
