#include <linux/init.h>
#include <linux/bitops.h>
#include <linux/elf.h>
#include <linux/mm.h>

#include <linux/io.h>
#include <asm/processor.h>
#include <asm/apic.h>
#include <asm/cpu.h>
#include <asm/pci-direct.h>

#ifdef CONFIG_X86_64
# include <asm/numa_64.h>
# include <asm/mmconfig.h>
# include <asm/cacheflush.h>
#endif

#include "cpu.h"

#ifdef CONFIG_X86_32
/*
 *	B step AMD K6 before B 9730xxxx have hardware bugs that can cause
 *	misexecution of code under Linux. Owners of such processors should
 *	contact AMD for precise details and a CPU swap.
 *
 *	See	http://www.multimania.com/poulot/k6bug.html
 *		http://www.amd.com/K6/k6docs/revgd.html
 *
 *	The following test is erm.. interesting. AMD neglected to up
 *	the chip setting when fixing the bug but they also tweaked some
 *	performance at the same time..
 */

extern void vide(void);
__asm__(".align 4\nvide: ret");

static void __cpuinit init_amd_k5(struct cpuinfo_x86 *c)
{
/*
 * General Systems BIOSen alias the cpu frequency registers
 * of the Elan at 0x000df000. Unfortuantly, one of the Linux
 * drivers subsequently pokes it, and changes the CPU speed.
 * Workaround : Remove the unneeded alias.
 */
#define CBAR		(0xfffc) /* Configuration Base Address  (32-bit) */
#define CBAR_ENB	(0x80000000)
#define CBAR_KEY	(0X000000CB)
	if (c->x86_model == 9 || c->x86_model == 10) {
		if (inl(CBAR) & CBAR_ENB)
			outl(0 | CBAR_KEY, CBAR);
	}
}


static void __cpuinit init_amd_k6(struct cpuinfo_x86 *c)
{
	u32 l, h;
	int mbytes = num_physpages >> (20-PAGE_SHIFT);

	if (c->x86_model < 6) {
		/* Based on AMD doc 20734R - June 2000 */
		if (c->x86_model == 0) {
			clear_cpu_cap(c, X86_FEATURE_APIC);
			set_cpu_cap(c, X86_FEATURE_PGE);
		}
		return;
	}

	if (c->x86_model == 6 && c->x86_mask == 1) {
		const int K6_BUG_LOOP = 1000000;
		int n;
		void (*f_vide)(void);
		unsigned long d, d2;

		printk(KERN_INFO "AMD K6 stepping B detected - ");

		/*
		 * It looks like AMD fixed the 2.6.2 bug and improved indirect
		 * calls at the same time.
		 */

		n = K6_BUG_LOOP;
		f_vide = vide;
		rdtscl(d);
		while (n--)
			f_vide();
		rdtscl(d2);
		d = d2-d;

		if (d > 20*K6_BUG_LOOP)
			printk(KERN_CONT
				"system stability may be impaired when more than 32 MB are used.\n");
		else
			printk(KERN_CONT "probably OK (after B9730xxxx).\n");
		printk(KERN_INFO "Please see http://membres.lycos.fr/poulot/k6bug.html\n");
	}

	/* K6 with old style WHCR */
	if (c->x86_model < 8 ||
	   (c->x86_model == 8 && c->x86_mask < 8)) {
		/* We can only write allocate on the low 508Mb */
		if (mbytes > 508)
			mbytes = 508;

		rdmsr(MSR_K6_WHCR, l, h);
		if ((l&0x0000FFFF) == 0) {
			unsigned long flags;
			l = (1<<0)|((mbytes/4)<<1);
			local_irq_save(flags);
			wbinvd();
			wrmsr(MSR_K6_WHCR, l, h);
			local_irq_restore(flags);
			printk(KERN_INFO "Enabling old style K6 write allocation for %d Mb\n",
				mbytes);
		}
		return;
	}

	if ((c->x86_model == 8 && c->x86_mask > 7) ||
	     c->x86_model == 9 || c->x86_model == 13) {
		/* The more serious chips .. */

		if (mbytes > 4092)
			mbytes = 4092;

		rdmsr(MSR_K6_WHCR, l, h);
		if ((l&0xFFFF0000) == 0) {
			unsigned long flags;
			l = ((mbytes>>2)<<22)|(1<<16);
			local_irq_save(flags);
			wbinvd();
			wrmsr(MSR_K6_WHCR, l, h);
			local_irq_restore(flags);
			printk(KERN_INFO "Enabling new style K6 write allocation for %d Mb\n",
				mbytes);
		}

		return;
	}

	if (c->x86_model == 10) {
		/* AMD Geode LX is model 10 */
		/* placeholder for any needed mods */
		return;
	}
}

static void __cpuinit amd_k7_smp_check(struct cpuinfo_x86 *c)
{
#ifdef CONFIG_SMP
	/* calling is from identify_secondary_cpu() ? */
	if (!c->cpu_index)
		return;

	/*
	 * Certain Athlons might work (for various values of 'work') in SMP
	 * but they are not certified as MP capable.
	 */
	/* Athlon 660/661 is valid. */
	if ((c->x86_model == 6) && ((c->x86_mask == 0) ||
	    (c->x86_mask == 1)))
		goto valid_k7;

	/* Duron 670 is valid */
	if ((c->x86_model == 7) && (c->x86_mask == 0))
		goto valid_k7;

	/*
	 * Athlon 662, Duron 671, and Athlon >model 7 have capability
	 * bit. It's worth noting that the A5 stepping (662) of some
	 * Athlon XP's have the MP bit set.
	 * See http://www.heise.de/newsticker/data/jow-18.10.01-000 for
	 * more.
	 */
	if (((c->x86_model == 6) && (c->x86_mask >= 2)) ||
	    ((c->x86_model == 7) && (c->x86_mask >= 1)) ||
	     (c->x86_model > 7))
		if (cpu_has_mp)
			goto valid_k7;

	/* If we get here, not a certified SMP capable AMD system. */

	/*
	 * Don't taint if we are running SMP kernel on a single non-MP
	 * approved Athlon
	 */
	WARN_ONCE(1, "WARNING: This combination of AMD"
		" processors is not suitable for SMP.\n");
	if (!test_taint(TAINT_UNSAFE_SMP))
		add_taint(TAINT_UNSAFE_SMP);

valid_k7:
	;
#endif
}

static void __cpuinit init_amd_k7(struct cpuinfo_x86 *c)
{
	u32 l, h;

	/*
	 * Bit 15 of Athlon specific MSR 15, needs to be 0
	 * to enable SSE on Palomino/Morgan/Barton CPU's.
	 * If the BIOS didn't enable it already, enable it here.
	 */
	if (c->x86_model >= 6 && c->x86_model <= 10) {
		if (!cpu_has(c, X86_FEATURE_XMM)) {
			printk(KERN_INFO "Enabling disabled K7/SSE Support.\n");
			rdmsr(MSR_K7_HWCR, l, h);
			l &= ~0x00008000;
			wrmsr(MSR_K7_HWCR, l, h);
			set_cpu_cap(c, X86_FEATURE_XMM);
		}
	}

	/*
	 * It's been determined by AMD that Athlons since model 8 stepping 1
	 * are more robust with CLK_CTL set to 200xxxxx instead of 600xxxxx
	 * As per AMD technical note 27212 0.2
	 */
	if ((c->x86_model == 8 && c->x86_mask >= 1) || (c->x86_model > 8)) {
		rdmsr(MSR_K7_CLK_CTL, l, h);
		if ((l & 0xfff00000) != 0x20000000) {
			printk(KERN_INFO
			    "CPU: CLK_CTL MSR was %x. Reprogramming to %x\n",
					l, ((l & 0x000fffff)|0x20000000));
			wrmsr(MSR_K7_CLK_CTL, (l & 0x000fffff)|0x20000000, h);
		}
	}

	set_cpu_cap(c, X86_FEATURE_K7);

	amd_k7_smp_check(c);
}
#endif

#ifdef CONFIG_NUMA
/*
 * To workaround broken NUMA config.  Read the comment in
 * srat_detect_node().
 */
static int __cpuinit nearby_node(int apicid)
{
	int i, node;

	for (i = apicid - 1; i >= 0; i--) {
		node = __apicid_to_node[i];
		if (node != NUMA_NO_NODE && node_online(node))
			return node;
	}
	for (i = apicid + 1; i < MAX_LOCAL_APIC; i++) {
		node = __apicid_to_node[i];
		if (node != NUMA_NO_NODE && node_online(node))
			return node;
	}
	return first_node(node_online_map); /* Shouldn't happen */
}
#endif

/*
 * Fixup core topology information for
 * (1) AMD multi-node processors
 *     Assumption: Number of cores in each internal node is the same.
 * (2) AMD processors supporting compute units
 */
#ifdef CONFIG_X86_HT
static void __cpuinit amd_get_topology(struct cpuinfo_x86 *c)
{
	u32 nodes, cores_per_cu = 1;
	u8 node_id;
	int cpu = smp_processor_id();

	/* get information required for multi-node processors */
	if (cpu_has(c, X86_FEATURE_TOPOEXT)) {
		u32 eax, ebx, ecx, edx;

		cpuid(0x8000001e, &eax, &ebx, &ecx, &edx);
		nodes = ((ecx >> 8) & 7) + 1;
		node_id = ecx & 7;

		/* get compute unit information */
		smp_num_siblings = ((ebx >> 8) & 3) + 1;
		c->compute_unit_id = ebx & 0xff;
		cores_per_cu += ((ebx >> 8) & 3);
	} else if (cpu_has(c, X86_FEATURE_NODEID_MSR)) {
		u64 value;

		rdmsrl(MSR_FAM10H_NODE_ID, value);
		nodes = ((value >> 3) & 7) + 1;
		node_id = value & 7;
	} else
		return;

	/* fixup multi-node processor information */
	if (nodes > 1) {
		u32 cores_per_node;
		u32 cus_per_node;

		set_cpu_cap(c, X86_FEATURE_AMD_DCM);
		cores_per_node = c->x86_max_cores / nodes;
		cus_per_node = cores_per_node / cores_per_cu;

		/* store NodeID, use llc_shared_map to store sibling info */
		per_cpu(cpu_llc_id, cpu) = node_id;

		/* core id has to be in the [0 .. cores_per_node - 1] range */
		c->cpu_core_id %= cores_per_node;
		c->compute_unit_id %= cus_per_node;
	}
}
#endif

/*
 * On a AMD dual core setup the lower bits of the APIC id distingush the cores.
 * Assumes number of cores is a power of two.
 */
static void __cpuinit amd_detect_cmp(struct cpuinfo_x86 *c)
{
#ifdef CONFIG_X86_HT
	unsigned bits;
	int cpu = smp_processor_id();

	bits = c->x86_coreid_bits;
	/* Low order bits define the core id (index of core in socket) */
	c->cpu_core_id = c->initial_apicid & ((1 << bits)-1);
	/* Convert the initial APIC ID into the socket ID */
	c->phys_proc_id = c->initial_apicid >> bits;
	/* use socket ID also for last level cache */
	per_cpu(cpu_llc_id, cpu) = c->phys_proc_id;
	amd_get_topology(c);
#endif
}

int amd_get_nb_id(int cpu)
{
	int id = 0;
#ifdef CONFIG_SMP
	id = per_cpu(cpu_llc_id, cpu);
#endif
	return id;
}
EXPORT_SYMBOL_GPL(amd_get_nb_id);

static void __cpuinit srat_detect_node(struct cpuinfo_x86 *c)
{
#ifdef CONFIG_NUMA
	int cpu = smp_processor_id();
	int node;
	unsigned apicid = c->apicid;

	node = numa_cpu_node(cpu);
	if (node == NUMA_NO_NODE)
		node = per_cpu(cpu_llc_id, cpu);

	if (!node_online(node)) {
		/*
		 * Two possibilities here:
		 *
		 * - The CPU is missing memory and no node was created.  In
		 *   that case try picking one from a nearby CPU.
		 *
		 * - The APIC IDs differ from the HyperTransport node IDs
		 *   which the K8 northbridge parsing fills in.  Assume
		 *   they are all increased by a constant offset, but in
		 *   the same order as the HT nodeids.  If that doesn't
		 *   result in a usable node fall back to the path for the
		 *   previous case.
		 *
		 * This workaround operates directly on the mapping between
		 * APIC ID and NUMA node, assuming certain relationship
		 * between APIC ID, HT node ID and NUMA topology.  As going
		 * through CPU mapping may alter the outcome, directly
		 * access __apicid_to_node[].
		 */
		int ht_nodeid = c->initial_apicid;

		if (ht_nodeid >= 0 &&
		    __apicid_to_node[ht_nodeid] != NUMA_NO_NODE)
			node = __apicid_to_node[ht_nodeid];
		/* Pick a nearby node */
		if (!node_online(node))
			node = nearby_node(apicid);
	}
	numa_set_node(cpu, node);
#endif
}

static void __cpuinit early_init_amd_mc(struct cpuinfo_x86 *c)
{
#ifdef CONFIG_X86_HT
	unsigned bits, ecx;

	/* Multi core CPU? */
	if (c->extended_cpuid_level < 0x80000008)
		return;

	ecx = cpuid_ecx(0x80000008);

	c->x86_max_cores = (ecx & 0xff) + 1;

	/* CPU telling us the core id bits shift? */
	bits = (ecx >> 12) & 0xF;

	/* Otherwise recompute */
	if (bits == 0) {
		while ((1 << bits) < c->x86_max_cores)
			bits++;
	}

	c->x86_coreid_bits = bits;
#endif
}

static void __cpuinit bsp_init_amd(struct cpuinfo_x86 *c)
{
	if (cpu_has(c, X86_FEATURE_CONSTANT_TSC)) {

		if (c->x86 > 0x10 ||
		    (c->x86 == 0x10 && c->x86_model >= 0x2)) {
			u64 val;

			rdmsrl(MSR_K7_HWCR, val);
			if (!(val & BIT(24)))
				printk(KERN_WARNING FW_BUG "TSC doesn't count "
					"with P0 frequency!\n");
		}
	}

	if (c->x86 == 0x15) {
		unsigned long upperbit;
		u32 cpuid, assoc;

		cpuid	 = cpuid_edx(0x80000005);
		assoc	 = cpuid >> 16 & 0xff;
		upperbit = ((cpuid >> 24) << 10) / assoc;

		va_align.mask	  = (upperbit - 1) & PAGE_MASK;
		va_align.flags    = ALIGN_VA_32 | ALIGN_VA_64;
	}
}

static void __cpuinit early_init_amd(struct cpuinfo_x86 *c)
{
	u32 dummy;

	early_init_amd_mc(c);

	/*
	 * c->x86_power is 8000_0007 edx. Bit 8 is TSC runs at constant rate
	 * with P/T states and does not stop in deep C-states
	 */
	if (c->x86_power & (1 << 8)) {
		set_cpu_cap(c, X86_FEATURE_CONSTANT_TSC);
		set_cpu_cap(c, X86_FEATURE_NONSTOP_TSC);
	}

#ifdef CONFIG_X86_64
	set_cpu_cap(c, X86_FEATURE_SYSCALL32);
#else
	/*  Set MTRR capability flag if appropriate */
	if (c->x86 == 5)
		if (c->x86_model == 13 || c->x86_model == 9 ||
		    (c->x86_model == 8 && c->x86_mask >= 8))
			set_cpu_cap(c, X86_FEATURE_K6_MTRR);
#endif
#if defined(CONFIG_X86_LOCAL_APIC) && defined(CONFIG_PCI)
	/* check CPU config space for extended APIC ID */
	if (cpu_has_apic && c->x86 >= 0xf) {
		unsigned int val;
		val = read_pci_config(0, 24, 0, 0x68);
		if ((val & ((1 << 17) | (1 << 18))) == ((1 << 17) | (1 << 18)))
			set_cpu_cap(c, X86_FEATURE_EXTD_APICID);
	}
#endif
<<<<<<< HEAD
=======

	rdmsr_safe(MSR_AMD64_PATCH_LEVEL, &c->microcode, &dummy);

	/* We need to do the following only once */
	if (c != &boot_cpu_data)
		return;

	if (cpu_has(c, X86_FEATURE_CONSTANT_TSC)) {

		if (c->x86 > 0x10 ||
		    (c->x86 == 0x10 && c->x86_model >= 0x2)) {
			u64 val;

			rdmsrl(MSR_K7_HWCR, val);
			if (!(val & BIT(24)))
				printk(KERN_WARNING FW_BUG "TSC doesn't count "
					"with P0 frequency!\n");
		}
	}
>>>>>>> bcb80e53
}

static void __cpuinit init_amd(struct cpuinfo_x86 *c)
{
#ifdef CONFIG_SMP
	unsigned long long value;

	/*
	 * Disable TLB flush filter by setting HWCR.FFDIS on K8
	 * bit 6 of msr C001_0015
	 *
	 * Errata 63 for SH-B3 steppings
	 * Errata 122 for all steppings (F+ have it disabled by default)
	 */
	if (c->x86 == 0xf) {
		rdmsrl(MSR_K7_HWCR, value);
		value |= 1 << 6;
		wrmsrl(MSR_K7_HWCR, value);
	}
#endif

	early_init_amd(c);

	/*
	 * Bit 31 in normal CPUID used for nonstandard 3DNow ID;
	 * 3DNow is IDd by bit 31 in extended CPUID (1*32+31) anyway
	 */
	clear_cpu_cap(c, 0*32+31);

#ifdef CONFIG_X86_64
	/* On C+ stepping K8 rep microcode works well for copy/memset */
	if (c->x86 == 0xf) {
		u32 level;

		level = cpuid_eax(1);
		if ((level >= 0x0f48 && level < 0x0f50) || level >= 0x0f58)
			set_cpu_cap(c, X86_FEATURE_REP_GOOD);

		/*
		 * Some BIOSes incorrectly force this feature, but only K8
		 * revision D (model = 0x14) and later actually support it.
		 * (AMD Erratum #110, docId: 25759).
		 */
		if (c->x86_model < 0x14 && cpu_has(c, X86_FEATURE_LAHF_LM)) {
			u64 val;

			clear_cpu_cap(c, X86_FEATURE_LAHF_LM);
			if (!rdmsrl_amd_safe(0xc001100d, &val)) {
				val &= ~(1ULL << 32);
				wrmsrl_amd_safe(0xc001100d, val);
			}
		}

	}
	if (c->x86 >= 0x10)
		set_cpu_cap(c, X86_FEATURE_REP_GOOD);

	/* get apicid instead of initial apic id from cpuid */
	c->apicid = hard_smp_processor_id();
#else

	/*
	 *	FIXME: We should handle the K5 here. Set up the write
	 *	range and also turn on MSR 83 bits 4 and 31 (write alloc,
	 *	no bus pipeline)
	 */

	switch (c->x86) {
	case 4:
		init_amd_k5(c);
		break;
	case 5:
		init_amd_k6(c);
		break;
	case 6: /* An Athlon/Duron */
		init_amd_k7(c);
		break;
	}

	/* K6s reports MCEs but don't actually have all the MSRs */
	if (c->x86 < 6)
		clear_cpu_cap(c, X86_FEATURE_MCE);
#endif

	/* Enable workaround for FXSAVE leak */
	if (c->x86 >= 6)
		set_cpu_cap(c, X86_FEATURE_FXSAVE_LEAK);

	if (!c->x86_model_id[0]) {
		switch (c->x86) {
		case 0xf:
			/* Should distinguish Models here, but this is only
			   a fallback anyways. */
			strcpy(c->x86_model_id, "Hammer");
			break;
		}
	}

	cpu_detect_cache_sizes(c);

	/* Multi core CPU? */
	if (c->extended_cpuid_level >= 0x80000008) {
		amd_detect_cmp(c);
		srat_detect_node(c);
	}

#ifdef CONFIG_X86_32
	detect_ht(c);
#endif

	if (c->extended_cpuid_level >= 0x80000006) {
		if (cpuid_edx(0x80000006) & 0xf000)
			num_cache_leaves = 4;
		else
			num_cache_leaves = 3;
	}

	if (c->x86 >= 0xf)
		set_cpu_cap(c, X86_FEATURE_K8);

	if (cpu_has_xmm2) {
		/* MFENCE stops RDTSC speculation */
		set_cpu_cap(c, X86_FEATURE_MFENCE_RDTSC);
	}

#ifdef CONFIG_X86_64
	if (c->x86 == 0x10) {
		/* do this for boot cpu */
		if (c == &boot_cpu_data)
			check_enable_amd_mmconf_dmi();

		fam10h_check_enable_mmcfg();
	}

	if (c == &boot_cpu_data && c->x86 >= 0xf) {
		unsigned long long tseg;

		/*
		 * Split up direct mapping around the TSEG SMM area.
		 * Don't do it for gbpages because there seems very little
		 * benefit in doing so.
		 */
		if (!rdmsrl_safe(MSR_K8_TSEG_ADDR, &tseg)) {
			printk(KERN_DEBUG "tseg: %010llx\n", tseg);
			if ((tseg>>PMD_SHIFT) <
				(max_low_pfn_mapped>>(PMD_SHIFT-PAGE_SHIFT)) ||
				((tseg>>PMD_SHIFT) <
				(max_pfn_mapped>>(PMD_SHIFT-PAGE_SHIFT)) &&
				(tseg>>PMD_SHIFT) >= (1ULL<<(32 - PMD_SHIFT))))
				set_memory_4k((unsigned long)__va(tseg), 1);
		}
	}
#endif

	/*
	 * Family 0x12 and above processors have APIC timer
	 * running in deep C states.
	 */
	if (c->x86 > 0x11)
		set_cpu_cap(c, X86_FEATURE_ARAT);

	/*
	 * Disable GART TLB Walk Errors on Fam10h. We do this here
	 * because this is always needed when GART is enabled, even in a
	 * kernel which has no MCE support built in.
	 */
	if (c->x86 == 0x10) {
		/*
		 * BIOS should disable GartTlbWlk Errors themself. If
		 * it doesn't do it here as suggested by the BKDG.
		 *
		 * Fixes: https://bugzilla.kernel.org/show_bug.cgi?id=33012
		 */
		u64 mask;
		int err;

		err = rdmsrl_safe(MSR_AMD64_MCx_MASK(4), &mask);
		if (err == 0) {
			mask |= (1 << 10);
			checking_wrmsrl(MSR_AMD64_MCx_MASK(4), mask);
		}
	}
}

#ifdef CONFIG_X86_32
static unsigned int __cpuinit amd_size_cache(struct cpuinfo_x86 *c,
							unsigned int size)
{
	/* AMD errata T13 (order #21922) */
	if ((c->x86 == 6)) {
		/* Duron Rev A0 */
		if (c->x86_model == 3 && c->x86_mask == 0)
			size = 64;
		/* Tbird rev A1/A2 */
		if (c->x86_model == 4 &&
			(c->x86_mask == 0 || c->x86_mask == 1))
			size = 256;
	}
	return size;
}
#endif

static const struct cpu_dev __cpuinitconst amd_cpu_dev = {
	.c_vendor	= "AMD",
	.c_ident	= { "AuthenticAMD" },
#ifdef CONFIG_X86_32
	.c_models = {
		{ .vendor = X86_VENDOR_AMD, .family = 4, .model_names =
		  {
			  [3] = "486 DX/2",
			  [7] = "486 DX/2-WB",
			  [8] = "486 DX/4",
			  [9] = "486 DX/4-WB",
			  [14] = "Am5x86-WT",
			  [15] = "Am5x86-WB"
		  }
		},
	},
	.c_size_cache	= amd_size_cache,
#endif
	.c_early_init   = early_init_amd,
	.c_bsp_init	= bsp_init_amd,
	.c_init		= init_amd,
	.c_x86_vendor	= X86_VENDOR_AMD,
};

cpu_dev_register(amd_cpu_dev);

/*
 * AMD errata checking
 *
 * Errata are defined as arrays of ints using the AMD_LEGACY_ERRATUM() or
 * AMD_OSVW_ERRATUM() macros. The latter is intended for newer errata that
 * have an OSVW id assigned, which it takes as first argument. Both take a
 * variable number of family-specific model-stepping ranges created by
 * AMD_MODEL_RANGE(). Each erratum also has to be declared as extern const
 * int[] in arch/x86/include/asm/processor.h.
 *
 * Example:
 *
 * const int amd_erratum_319[] =
 *	AMD_LEGACY_ERRATUM(AMD_MODEL_RANGE(0x10, 0x2, 0x1, 0x4, 0x2),
 *			   AMD_MODEL_RANGE(0x10, 0x8, 0x0, 0x8, 0x0),
 *			   AMD_MODEL_RANGE(0x10, 0x9, 0x0, 0x9, 0x0));
 */

const int amd_erratum_400[] =
	AMD_OSVW_ERRATUM(1, AMD_MODEL_RANGE(0xf, 0x41, 0x2, 0xff, 0xf),
			    AMD_MODEL_RANGE(0x10, 0x2, 0x1, 0xff, 0xf));
EXPORT_SYMBOL_GPL(amd_erratum_400);

const int amd_erratum_383[] =
	AMD_OSVW_ERRATUM(3, AMD_MODEL_RANGE(0x10, 0, 0, 0xff, 0xf));
EXPORT_SYMBOL_GPL(amd_erratum_383);

bool cpu_has_amd_erratum(const int *erratum)
{
	struct cpuinfo_x86 *cpu = __this_cpu_ptr(&cpu_info);
	int osvw_id = *erratum++;
	u32 range;
	u32 ms;

	/*
	 * If called early enough that current_cpu_data hasn't been initialized
	 * yet, fall back to boot_cpu_data.
	 */
	if (cpu->x86 == 0)
		cpu = &boot_cpu_data;

	if (cpu->x86_vendor != X86_VENDOR_AMD)
		return false;

	if (osvw_id >= 0 && osvw_id < 65536 &&
	    cpu_has(cpu, X86_FEATURE_OSVW)) {
		u64 osvw_len;

		rdmsrl(MSR_AMD64_OSVW_ID_LENGTH, osvw_len);
		if (osvw_id < osvw_len) {
			u64 osvw_bits;

			rdmsrl(MSR_AMD64_OSVW_STATUS + (osvw_id >> 6),
			    osvw_bits);
			return osvw_bits & (1ULL << (osvw_id & 0x3f));
		}
	}

	/* OSVW unavailable or ID unknown, match family-model-stepping range */
	ms = (cpu->x86_model << 4) | cpu->x86_mask;
	while ((range = *erratum++))
		if ((cpu->x86 == AMD_MODEL_RANGE_FAMILY(range)) &&
		    (ms >= AMD_MODEL_RANGE_START(range)) &&
		    (ms <= AMD_MODEL_RANGE_END(range)))
			return true;

	return false;
}

EXPORT_SYMBOL_GPL(cpu_has_amd_erratum);<|MERGE_RESOLUTION|>--- conflicted
+++ resolved
@@ -472,28 +472,8 @@
 			set_cpu_cap(c, X86_FEATURE_EXTD_APICID);
 	}
 #endif
-<<<<<<< HEAD
-=======
 
 	rdmsr_safe(MSR_AMD64_PATCH_LEVEL, &c->microcode, &dummy);
-
-	/* We need to do the following only once */
-	if (c != &boot_cpu_data)
-		return;
-
-	if (cpu_has(c, X86_FEATURE_CONSTANT_TSC)) {
-
-		if (c->x86 > 0x10 ||
-		    (c->x86 == 0x10 && c->x86_model >= 0x2)) {
-			u64 val;
-
-			rdmsrl(MSR_K7_HWCR, val);
-			if (!(val & BIT(24)))
-				printk(KERN_WARNING FW_BUG "TSC doesn't count "
-					"with P0 frequency!\n");
-		}
-	}
->>>>>>> bcb80e53
 }
 
 static void __cpuinit init_amd(struct cpuinfo_x86 *c)
