--- conflicted
+++ resolved
@@ -870,14 +870,7 @@
 	struct net_device *dev = (struct net_device *)if6->idev->dev;
 	struct ipvl_dev *ipvlan = netdev_priv(dev);
 
-<<<<<<< HEAD
-	if (!netif_is_ipvlan(dev))
-		return NOTIFY_DONE;
-
-	if (!ipvlan || !ipvlan->port)
-=======
 	if (!ipvlan_is_valid_dev(dev))
->>>>>>> 661e50bc
 		return NOTIFY_DONE;
 
 	switch (event) {
