/*
 * QLogic Fibre Channel HBA Driver
 * Copyright (c)  2003-2011 QLogic Corporation
 *
 * See LICENSE.qla2xxx for copyright and licensing details.
 */

/*
 * Table for showing the current message id in use for particular level
 * Change this table for addition of log/debug messages.
 * ----------------------------------------------------------------------
 * |             Level            |   Last Value Used  |     Holes	|
 * ----------------------------------------------------------------------
 * | Module Init and Probe        |       0x0120       | 0x4b,0xba,0xfa |
 * | Mailbox commands             |       0x113e       | 0x112c-0x112e  |
 * |                              |                    | 0x113a         |
 * | Device Discovery             |       0x2086       | 0x2020-0x2022  |
 * | Queue Command and IO tracing |       0x302f       | 0x3006,0x3008  |
 * |                              |                    | 0x302d-0x302e  |
 * | DPC Thread                   |       0x401c       |		|
<<<<<<< HEAD
 * | Async Events                 |       0x5057       | 0x5052		|
 * | Timer Routines               |       0x6011       | 0x600e,0x600f  |
 * | User Space Interactions      |       0x709e       | 0x7018,0x702e  |
 * |                              |                    | 0x7039,0x7045  |
=======
 * | Async Events                 |       0x505d       | 0x502b-0x502f  |
 * |                              |                    | 0x5047,0x5052  |
 * | Timer Routines               |       0x6011       | 0x600e-0x600f  |
 * | User Space Interactions      |       0x709f       | 0x7018,0x702e, |
 * |                              |                    | 0x7039,0x7045, |
 * |                              |                    | 0x7073-0x7075, |
 * |                              |                    | 0x708c         |
>>>>>>> e9676695
 * | Task Management              |       0x803c       | 0x8025-0x8026  |
 * |                              |                    | 0x800b,0x8039  |
 * | AER/EEH                      |       0x900f       |		|
 * | Virtual Port                 |       0xa007       |		|
 * | ISP82XX Specific             |       0xb054       | 0xb053         |
 * | MultiQ                       |       0xc00c       |		|
 * | Misc                         |       0xd010       |		|
 * ----------------------------------------------------------------------
 */

#include "qla_def.h"

#include <linux/delay.h>

static uint32_t ql_dbg_offset = 0x800;

static inline void
qla2xxx_prep_dump(struct qla_hw_data *ha, struct qla2xxx_fw_dump *fw_dump)
{
	fw_dump->fw_major_version = htonl(ha->fw_major_version);
	fw_dump->fw_minor_version = htonl(ha->fw_minor_version);
	fw_dump->fw_subminor_version = htonl(ha->fw_subminor_version);
	fw_dump->fw_attributes = htonl(ha->fw_attributes);

	fw_dump->vendor = htonl(ha->pdev->vendor);
	fw_dump->device = htonl(ha->pdev->device);
	fw_dump->subsystem_vendor = htonl(ha->pdev->subsystem_vendor);
	fw_dump->subsystem_device = htonl(ha->pdev->subsystem_device);
}

static inline void *
qla2xxx_copy_queues(struct qla_hw_data *ha, void *ptr)
{
	struct req_que *req = ha->req_q_map[0];
	struct rsp_que *rsp = ha->rsp_q_map[0];
	/* Request queue. */
	memcpy(ptr, req->ring, req->length *
	    sizeof(request_t));

	/* Response queue. */
	ptr += req->length * sizeof(request_t);
	memcpy(ptr, rsp->ring, rsp->length  *
	    sizeof(response_t));

	return ptr + (rsp->length * sizeof(response_t));
}

static int
qla24xx_dump_ram(struct qla_hw_data *ha, uint32_t addr, uint32_t *ram,
    uint32_t ram_dwords, void **nxt)
{
	int rval;
	uint32_t cnt, stat, timer, dwords, idx;
	uint16_t mb0;
	struct device_reg_24xx __iomem *reg = &ha->iobase->isp24;
	dma_addr_t dump_dma = ha->gid_list_dma;
	uint32_t *dump = (uint32_t *)ha->gid_list;

	rval = QLA_SUCCESS;
	mb0 = 0;

	WRT_REG_WORD(&reg->mailbox0, MBC_DUMP_RISC_RAM_EXTENDED);
	clear_bit(MBX_INTERRUPT, &ha->mbx_cmd_flags);

	dwords = qla2x00_gid_list_size(ha) / 4;
	for (cnt = 0; cnt < ram_dwords && rval == QLA_SUCCESS;
	    cnt += dwords, addr += dwords) {
		if (cnt + dwords > ram_dwords)
			dwords = ram_dwords - cnt;

		WRT_REG_WORD(&reg->mailbox1, LSW(addr));
		WRT_REG_WORD(&reg->mailbox8, MSW(addr));

		WRT_REG_WORD(&reg->mailbox2, MSW(dump_dma));
		WRT_REG_WORD(&reg->mailbox3, LSW(dump_dma));
		WRT_REG_WORD(&reg->mailbox6, MSW(MSD(dump_dma)));
		WRT_REG_WORD(&reg->mailbox7, LSW(MSD(dump_dma)));

		WRT_REG_WORD(&reg->mailbox4, MSW(dwords));
		WRT_REG_WORD(&reg->mailbox5, LSW(dwords));
		WRT_REG_DWORD(&reg->hccr, HCCRX_SET_HOST_INT);

		for (timer = 6000000; timer; timer--) {
			/* Check for pending interrupts. */
			stat = RD_REG_DWORD(&reg->host_status);
			if (stat & HSRX_RISC_INT) {
				stat &= 0xff;

				if (stat == 0x1 || stat == 0x2 ||
				    stat == 0x10 || stat == 0x11) {
					set_bit(MBX_INTERRUPT,
					    &ha->mbx_cmd_flags);

					mb0 = RD_REG_WORD(&reg->mailbox0);

					WRT_REG_DWORD(&reg->hccr,
					    HCCRX_CLR_RISC_INT);
					RD_REG_DWORD(&reg->hccr);
					break;
				}

				/* Clear this intr; it wasn't a mailbox intr */
				WRT_REG_DWORD(&reg->hccr, HCCRX_CLR_RISC_INT);
				RD_REG_DWORD(&reg->hccr);
			}
			udelay(5);
		}

		if (test_and_clear_bit(MBX_INTERRUPT, &ha->mbx_cmd_flags)) {
			rval = mb0 & MBS_MASK;
			for (idx = 0; idx < dwords; idx++)
				ram[cnt + idx] = swab32(dump[idx]);
		} else {
			rval = QLA_FUNCTION_FAILED;
		}
	}

	*nxt = rval == QLA_SUCCESS ? &ram[cnt]: NULL;
	return rval;
}

static int
qla24xx_dump_memory(struct qla_hw_data *ha, uint32_t *code_ram,
    uint32_t cram_size, void **nxt)
{
	int rval;

	/* Code RAM. */
	rval = qla24xx_dump_ram(ha, 0x20000, code_ram, cram_size / 4, nxt);
	if (rval != QLA_SUCCESS)
		return rval;

	/* External Memory. */
	return qla24xx_dump_ram(ha, 0x100000, *nxt,
	    ha->fw_memory_size - 0x100000 + 1, nxt);
}

static uint32_t *
qla24xx_read_window(struct device_reg_24xx __iomem *reg, uint32_t iobase,
    uint32_t count, uint32_t *buf)
{
	uint32_t __iomem *dmp_reg;

	WRT_REG_DWORD(&reg->iobase_addr, iobase);
	dmp_reg = &reg->iobase_window;
	while (count--)
		*buf++ = htonl(RD_REG_DWORD(dmp_reg++));

	return buf;
}

static inline int
qla24xx_pause_risc(struct device_reg_24xx __iomem *reg)
{
	int rval = QLA_SUCCESS;
	uint32_t cnt;

	WRT_REG_DWORD(&reg->hccr, HCCRX_SET_RISC_PAUSE);
	for (cnt = 30000;
	    ((RD_REG_DWORD(&reg->host_status) & HSRX_RISC_PAUSED) == 0) &&
	    rval == QLA_SUCCESS; cnt--) {
		if (cnt)
			udelay(100);
		else
			rval = QLA_FUNCTION_TIMEOUT;
	}

	return rval;
}

static int
qla24xx_soft_reset(struct qla_hw_data *ha)
{
	int rval = QLA_SUCCESS;
	uint32_t cnt;
	uint16_t mb0, wd;
	struct device_reg_24xx __iomem *reg = &ha->iobase->isp24;

	/* Reset RISC. */
	WRT_REG_DWORD(&reg->ctrl_status, CSRX_DMA_SHUTDOWN|MWB_4096_BYTES);
	for (cnt = 0; cnt < 30000; cnt++) {
		if ((RD_REG_DWORD(&reg->ctrl_status) & CSRX_DMA_ACTIVE) == 0)
			break;

		udelay(10);
	}

	WRT_REG_DWORD(&reg->ctrl_status,
	    CSRX_ISP_SOFT_RESET|CSRX_DMA_SHUTDOWN|MWB_4096_BYTES);
	pci_read_config_word(ha->pdev, PCI_COMMAND, &wd);

	udelay(100);
	/* Wait for firmware to complete NVRAM accesses. */
	mb0 = (uint32_t) RD_REG_WORD(&reg->mailbox0);
	for (cnt = 10000 ; cnt && mb0; cnt--) {
		udelay(5);
		mb0 = (uint32_t) RD_REG_WORD(&reg->mailbox0);
		barrier();
	}

	/* Wait for soft-reset to complete. */
	for (cnt = 0; cnt < 30000; cnt++) {
		if ((RD_REG_DWORD(&reg->ctrl_status) &
		    CSRX_ISP_SOFT_RESET) == 0)
			break;

		udelay(10);
	}
	WRT_REG_DWORD(&reg->hccr, HCCRX_CLR_RISC_RESET);
	RD_REG_DWORD(&reg->hccr);             /* PCI Posting. */

	for (cnt = 30000; RD_REG_WORD(&reg->mailbox0) != 0 &&
	    rval == QLA_SUCCESS; cnt--) {
		if (cnt)
			udelay(100);
		else
			rval = QLA_FUNCTION_TIMEOUT;
	}

	return rval;
}

static int
qla2xxx_dump_ram(struct qla_hw_data *ha, uint32_t addr, uint16_t *ram,
    uint32_t ram_words, void **nxt)
{
	int rval;
	uint32_t cnt, stat, timer, words, idx;
	uint16_t mb0;
	struct device_reg_2xxx __iomem *reg = &ha->iobase->isp;
	dma_addr_t dump_dma = ha->gid_list_dma;
	uint16_t *dump = (uint16_t *)ha->gid_list;

	rval = QLA_SUCCESS;
	mb0 = 0;

	WRT_MAILBOX_REG(ha, reg, 0, MBC_DUMP_RISC_RAM_EXTENDED);
	clear_bit(MBX_INTERRUPT, &ha->mbx_cmd_flags);

	words = qla2x00_gid_list_size(ha) / 2;
	for (cnt = 0; cnt < ram_words && rval == QLA_SUCCESS;
	    cnt += words, addr += words) {
		if (cnt + words > ram_words)
			words = ram_words - cnt;

		WRT_MAILBOX_REG(ha, reg, 1, LSW(addr));
		WRT_MAILBOX_REG(ha, reg, 8, MSW(addr));

		WRT_MAILBOX_REG(ha, reg, 2, MSW(dump_dma));
		WRT_MAILBOX_REG(ha, reg, 3, LSW(dump_dma));
		WRT_MAILBOX_REG(ha, reg, 6, MSW(MSD(dump_dma)));
		WRT_MAILBOX_REG(ha, reg, 7, LSW(MSD(dump_dma)));

		WRT_MAILBOX_REG(ha, reg, 4, words);
		WRT_REG_WORD(&reg->hccr, HCCR_SET_HOST_INT);

		for (timer = 6000000; timer; timer--) {
			/* Check for pending interrupts. */
			stat = RD_REG_DWORD(&reg->u.isp2300.host_status);
			if (stat & HSR_RISC_INT) {
				stat &= 0xff;

				if (stat == 0x1 || stat == 0x2) {
					set_bit(MBX_INTERRUPT,
					    &ha->mbx_cmd_flags);

					mb0 = RD_MAILBOX_REG(ha, reg, 0);

					/* Release mailbox registers. */
					WRT_REG_WORD(&reg->semaphore, 0);
					WRT_REG_WORD(&reg->hccr,
					    HCCR_CLR_RISC_INT);
					RD_REG_WORD(&reg->hccr);
					break;
				} else if (stat == 0x10 || stat == 0x11) {
					set_bit(MBX_INTERRUPT,
					    &ha->mbx_cmd_flags);

					mb0 = RD_MAILBOX_REG(ha, reg, 0);

					WRT_REG_WORD(&reg->hccr,
					    HCCR_CLR_RISC_INT);
					RD_REG_WORD(&reg->hccr);
					break;
				}

				/* clear this intr; it wasn't a mailbox intr */
				WRT_REG_WORD(&reg->hccr, HCCR_CLR_RISC_INT);
				RD_REG_WORD(&reg->hccr);
			}
			udelay(5);
		}

		if (test_and_clear_bit(MBX_INTERRUPT, &ha->mbx_cmd_flags)) {
			rval = mb0 & MBS_MASK;
			for (idx = 0; idx < words; idx++)
				ram[cnt + idx] = swab16(dump[idx]);
		} else {
			rval = QLA_FUNCTION_FAILED;
		}
	}

	*nxt = rval == QLA_SUCCESS ? &ram[cnt]: NULL;
	return rval;
}

static inline void
qla2xxx_read_window(struct device_reg_2xxx __iomem *reg, uint32_t count,
    uint16_t *buf)
{
	uint16_t __iomem *dmp_reg = &reg->u.isp2300.fb_cmd;

	while (count--)
		*buf++ = htons(RD_REG_WORD(dmp_reg++));
}

static inline void *
qla24xx_copy_eft(struct qla_hw_data *ha, void *ptr)
{
	if (!ha->eft)
		return ptr;

	memcpy(ptr, ha->eft, ntohl(ha->fw_dump->eft_size));
	return ptr + ntohl(ha->fw_dump->eft_size);
}

static inline void *
qla25xx_copy_fce(struct qla_hw_data *ha, void *ptr, uint32_t **last_chain)
{
	uint32_t cnt;
	uint32_t *iter_reg;
	struct qla2xxx_fce_chain *fcec = ptr;

	if (!ha->fce)
		return ptr;

	*last_chain = &fcec->type;
	fcec->type = __constant_htonl(DUMP_CHAIN_FCE);
	fcec->chain_size = htonl(sizeof(struct qla2xxx_fce_chain) +
	    fce_calc_size(ha->fce_bufs));
	fcec->size = htonl(fce_calc_size(ha->fce_bufs));
	fcec->addr_l = htonl(LSD(ha->fce_dma));
	fcec->addr_h = htonl(MSD(ha->fce_dma));

	iter_reg = fcec->eregs;
	for (cnt = 0; cnt < 8; cnt++)
		*iter_reg++ = htonl(ha->fce_mb[cnt]);

	memcpy(iter_reg, ha->fce, ntohl(fcec->size));

	return (char *)iter_reg + ntohl(fcec->size);
}

static inline void *
qla25xx_copy_mqueues(struct qla_hw_data *ha, void *ptr, uint32_t **last_chain)
{
	struct qla2xxx_mqueue_chain *q;
	struct qla2xxx_mqueue_header *qh;
	struct req_que *req;
	struct rsp_que *rsp;
	int que;

	if (!ha->mqenable)
		return ptr;

	/* Request queues */
	for (que = 1; que < ha->max_req_queues; que++) {
		req = ha->req_q_map[que];
		if (!req)
			break;

		/* Add chain. */
		q = ptr;
		*last_chain = &q->type;
		q->type = __constant_htonl(DUMP_CHAIN_QUEUE);
		q->chain_size = htonl(
		    sizeof(struct qla2xxx_mqueue_chain) +
		    sizeof(struct qla2xxx_mqueue_header) +
		    (req->length * sizeof(request_t)));
		ptr += sizeof(struct qla2xxx_mqueue_chain);

		/* Add header. */
		qh = ptr;
		qh->queue = __constant_htonl(TYPE_REQUEST_QUEUE);
		qh->number = htonl(que);
		qh->size = htonl(req->length * sizeof(request_t));
		ptr += sizeof(struct qla2xxx_mqueue_header);

		/* Add data. */
		memcpy(ptr, req->ring, req->length * sizeof(request_t));
		ptr += req->length * sizeof(request_t);
	}

	/* Response queues */
	for (que = 1; que < ha->max_rsp_queues; que++) {
		rsp = ha->rsp_q_map[que];
		if (!rsp)
			break;

		/* Add chain. */
		q = ptr;
		*last_chain = &q->type;
		q->type = __constant_htonl(DUMP_CHAIN_QUEUE);
		q->chain_size = htonl(
		    sizeof(struct qla2xxx_mqueue_chain) +
		    sizeof(struct qla2xxx_mqueue_header) +
		    (rsp->length * sizeof(response_t)));
		ptr += sizeof(struct qla2xxx_mqueue_chain);

		/* Add header. */
		qh = ptr;
		qh->queue = __constant_htonl(TYPE_RESPONSE_QUEUE);
		qh->number = htonl(que);
		qh->size = htonl(rsp->length * sizeof(response_t));
		ptr += sizeof(struct qla2xxx_mqueue_header);

		/* Add data. */
		memcpy(ptr, rsp->ring, rsp->length * sizeof(response_t));
		ptr += rsp->length * sizeof(response_t);
	}

	return ptr;
}

static inline void *
qla25xx_copy_mq(struct qla_hw_data *ha, void *ptr, uint32_t **last_chain)
{
	uint32_t cnt, que_idx;
	uint8_t que_cnt;
	struct qla2xxx_mq_chain *mq = ptr;
	struct device_reg_25xxmq __iomem *reg;

	if (!ha->mqenable || IS_QLA83XX(ha))
		return ptr;

	mq = ptr;
	*last_chain = &mq->type;
	mq->type = __constant_htonl(DUMP_CHAIN_MQ);
	mq->chain_size = __constant_htonl(sizeof(struct qla2xxx_mq_chain));

	que_cnt = ha->max_req_queues > ha->max_rsp_queues ?
		ha->max_req_queues : ha->max_rsp_queues;
	mq->count = htonl(que_cnt);
	for (cnt = 0; cnt < que_cnt; cnt++) {
		reg = (struct device_reg_25xxmq *) ((void *)
			ha->mqiobase + cnt * QLA_QUE_PAGE);
		que_idx = cnt * 4;
		mq->qregs[que_idx] = htonl(RD_REG_DWORD(&reg->req_q_in));
		mq->qregs[que_idx+1] = htonl(RD_REG_DWORD(&reg->req_q_out));
		mq->qregs[que_idx+2] = htonl(RD_REG_DWORD(&reg->rsp_q_in));
		mq->qregs[que_idx+3] = htonl(RD_REG_DWORD(&reg->rsp_q_out));
	}

	return ptr + sizeof(struct qla2xxx_mq_chain);
}

void
qla2xxx_dump_post_process(scsi_qla_host_t *vha, int rval)
{
	struct qla_hw_data *ha = vha->hw;

	if (rval != QLA_SUCCESS) {
		ql_log(ql_log_warn, vha, 0xd000,
		    "Failed to dump firmware (%x).\n", rval);
		ha->fw_dumped = 0;
	} else {
		ql_log(ql_log_info, vha, 0xd001,
		    "Firmware dump saved to temp buffer (%ld/%p).\n",
		    vha->host_no, ha->fw_dump);
		ha->fw_dumped = 1;
		qla2x00_post_uevent_work(vha, QLA_UEVENT_CODE_FW_DUMP);
	}
}

/**
 * qla2300_fw_dump() - Dumps binary data from the 2300 firmware.
 * @ha: HA context
 * @hardware_locked: Called with the hardware_lock
 */
void
qla2300_fw_dump(scsi_qla_host_t *vha, int hardware_locked)
{
	int		rval;
	uint32_t	cnt;
	struct qla_hw_data *ha = vha->hw;
	struct device_reg_2xxx __iomem *reg = &ha->iobase->isp;
	uint16_t __iomem *dmp_reg;
	unsigned long	flags;
	struct qla2300_fw_dump	*fw;
	void		*nxt;
	struct scsi_qla_host *base_vha = pci_get_drvdata(ha->pdev);

	flags = 0;

	if (!hardware_locked)
		spin_lock_irqsave(&ha->hardware_lock, flags);

	if (!ha->fw_dump) {
		ql_log(ql_log_warn, vha, 0xd002,
		    "No buffer available for dump.\n");
		goto qla2300_fw_dump_failed;
	}

	if (ha->fw_dumped) {
		ql_log(ql_log_warn, vha, 0xd003,
		    "Firmware has been previously dumped (%p) "
		    "-- ignoring request.\n",
		    ha->fw_dump);
		goto qla2300_fw_dump_failed;
	}
	fw = &ha->fw_dump->isp.isp23;
	qla2xxx_prep_dump(ha, ha->fw_dump);

	rval = QLA_SUCCESS;
	fw->hccr = htons(RD_REG_WORD(&reg->hccr));

	/* Pause RISC. */
	WRT_REG_WORD(&reg->hccr, HCCR_PAUSE_RISC);
	if (IS_QLA2300(ha)) {
		for (cnt = 30000;
		    (RD_REG_WORD(&reg->hccr) & HCCR_RISC_PAUSE) == 0 &&
			rval == QLA_SUCCESS; cnt--) {
			if (cnt)
				udelay(100);
			else
				rval = QLA_FUNCTION_TIMEOUT;
		}
	} else {
		RD_REG_WORD(&reg->hccr);		/* PCI Posting. */
		udelay(10);
	}

	if (rval == QLA_SUCCESS) {
		dmp_reg = &reg->flash_address;
		for (cnt = 0; cnt < sizeof(fw->pbiu_reg) / 2; cnt++)
			fw->pbiu_reg[cnt] = htons(RD_REG_WORD(dmp_reg++));

		dmp_reg = &reg->u.isp2300.req_q_in;
		for (cnt = 0; cnt < sizeof(fw->risc_host_reg) / 2; cnt++)
			fw->risc_host_reg[cnt] = htons(RD_REG_WORD(dmp_reg++));

		dmp_reg = &reg->u.isp2300.mailbox0;
		for (cnt = 0; cnt < sizeof(fw->mailbox_reg) / 2; cnt++)
			fw->mailbox_reg[cnt] = htons(RD_REG_WORD(dmp_reg++));

		WRT_REG_WORD(&reg->ctrl_status, 0x40);
		qla2xxx_read_window(reg, 32, fw->resp_dma_reg);

		WRT_REG_WORD(&reg->ctrl_status, 0x50);
		qla2xxx_read_window(reg, 48, fw->dma_reg);

		WRT_REG_WORD(&reg->ctrl_status, 0x00);
		dmp_reg = &reg->risc_hw;
		for (cnt = 0; cnt < sizeof(fw->risc_hdw_reg) / 2; cnt++)
			fw->risc_hdw_reg[cnt] = htons(RD_REG_WORD(dmp_reg++));

		WRT_REG_WORD(&reg->pcr, 0x2000);
		qla2xxx_read_window(reg, 16, fw->risc_gp0_reg);

		WRT_REG_WORD(&reg->pcr, 0x2200);
		qla2xxx_read_window(reg, 16, fw->risc_gp1_reg);

		WRT_REG_WORD(&reg->pcr, 0x2400);
		qla2xxx_read_window(reg, 16, fw->risc_gp2_reg);

		WRT_REG_WORD(&reg->pcr, 0x2600);
		qla2xxx_read_window(reg, 16, fw->risc_gp3_reg);

		WRT_REG_WORD(&reg->pcr, 0x2800);
		qla2xxx_read_window(reg, 16, fw->risc_gp4_reg);

		WRT_REG_WORD(&reg->pcr, 0x2A00);
		qla2xxx_read_window(reg, 16, fw->risc_gp5_reg);

		WRT_REG_WORD(&reg->pcr, 0x2C00);
		qla2xxx_read_window(reg, 16, fw->risc_gp6_reg);

		WRT_REG_WORD(&reg->pcr, 0x2E00);
		qla2xxx_read_window(reg, 16, fw->risc_gp7_reg);

		WRT_REG_WORD(&reg->ctrl_status, 0x10);
		qla2xxx_read_window(reg, 64, fw->frame_buf_hdw_reg);

		WRT_REG_WORD(&reg->ctrl_status, 0x20);
		qla2xxx_read_window(reg, 64, fw->fpm_b0_reg);

		WRT_REG_WORD(&reg->ctrl_status, 0x30);
		qla2xxx_read_window(reg, 64, fw->fpm_b1_reg);

		/* Reset RISC. */
		WRT_REG_WORD(&reg->ctrl_status, CSR_ISP_SOFT_RESET);
		for (cnt = 0; cnt < 30000; cnt++) {
			if ((RD_REG_WORD(&reg->ctrl_status) &
			    CSR_ISP_SOFT_RESET) == 0)
				break;

			udelay(10);
		}
	}

	if (!IS_QLA2300(ha)) {
		for (cnt = 30000; RD_MAILBOX_REG(ha, reg, 0) != 0 &&
		    rval == QLA_SUCCESS; cnt--) {
			if (cnt)
				udelay(100);
			else
				rval = QLA_FUNCTION_TIMEOUT;
		}
	}

	/* Get RISC SRAM. */
	if (rval == QLA_SUCCESS)
		rval = qla2xxx_dump_ram(ha, 0x800, fw->risc_ram,
		    sizeof(fw->risc_ram) / 2, &nxt);

	/* Get stack SRAM. */
	if (rval == QLA_SUCCESS)
		rval = qla2xxx_dump_ram(ha, 0x10000, fw->stack_ram,
		    sizeof(fw->stack_ram) / 2, &nxt);

	/* Get data SRAM. */
	if (rval == QLA_SUCCESS)
		rval = qla2xxx_dump_ram(ha, 0x11000, fw->data_ram,
		    ha->fw_memory_size - 0x11000 + 1, &nxt);

	if (rval == QLA_SUCCESS)
		qla2xxx_copy_queues(ha, nxt);

	qla2xxx_dump_post_process(base_vha, rval);

qla2300_fw_dump_failed:
	if (!hardware_locked)
		spin_unlock_irqrestore(&ha->hardware_lock, flags);
}

/**
 * qla2100_fw_dump() - Dumps binary data from the 2100/2200 firmware.
 * @ha: HA context
 * @hardware_locked: Called with the hardware_lock
 */
void
qla2100_fw_dump(scsi_qla_host_t *vha, int hardware_locked)
{
	int		rval;
	uint32_t	cnt, timer;
	uint16_t	risc_address;
	uint16_t	mb0, mb2;
	struct qla_hw_data *ha = vha->hw;
	struct device_reg_2xxx __iomem *reg = &ha->iobase->isp;
	uint16_t __iomem *dmp_reg;
	unsigned long	flags;
	struct qla2100_fw_dump	*fw;
	struct scsi_qla_host *base_vha = pci_get_drvdata(ha->pdev);

	risc_address = 0;
	mb0 = mb2 = 0;
	flags = 0;

	if (!hardware_locked)
		spin_lock_irqsave(&ha->hardware_lock, flags);

	if (!ha->fw_dump) {
		ql_log(ql_log_warn, vha, 0xd004,
		    "No buffer available for dump.\n");
		goto qla2100_fw_dump_failed;
	}

	if (ha->fw_dumped) {
		ql_log(ql_log_warn, vha, 0xd005,
		    "Firmware has been previously dumped (%p) "
		    "-- ignoring request.\n",
		    ha->fw_dump);
		goto qla2100_fw_dump_failed;
	}
	fw = &ha->fw_dump->isp.isp21;
	qla2xxx_prep_dump(ha, ha->fw_dump);

	rval = QLA_SUCCESS;
	fw->hccr = htons(RD_REG_WORD(&reg->hccr));

	/* Pause RISC. */
	WRT_REG_WORD(&reg->hccr, HCCR_PAUSE_RISC);
	for (cnt = 30000; (RD_REG_WORD(&reg->hccr) & HCCR_RISC_PAUSE) == 0 &&
	    rval == QLA_SUCCESS; cnt--) {
		if (cnt)
			udelay(100);
		else
			rval = QLA_FUNCTION_TIMEOUT;
	}
	if (rval == QLA_SUCCESS) {
		dmp_reg = &reg->flash_address;
		for (cnt = 0; cnt < sizeof(fw->pbiu_reg) / 2; cnt++)
			fw->pbiu_reg[cnt] = htons(RD_REG_WORD(dmp_reg++));

		dmp_reg = &reg->u.isp2100.mailbox0;
		for (cnt = 0; cnt < ha->mbx_count; cnt++) {
			if (cnt == 8)
				dmp_reg = &reg->u_end.isp2200.mailbox8;

			fw->mailbox_reg[cnt] = htons(RD_REG_WORD(dmp_reg++));
		}

		dmp_reg = &reg->u.isp2100.unused_2[0];
		for (cnt = 0; cnt < sizeof(fw->dma_reg) / 2; cnt++)
			fw->dma_reg[cnt] = htons(RD_REG_WORD(dmp_reg++));

		WRT_REG_WORD(&reg->ctrl_status, 0x00);
		dmp_reg = &reg->risc_hw;
		for (cnt = 0; cnt < sizeof(fw->risc_hdw_reg) / 2; cnt++)
			fw->risc_hdw_reg[cnt] = htons(RD_REG_WORD(dmp_reg++));

		WRT_REG_WORD(&reg->pcr, 0x2000);
		qla2xxx_read_window(reg, 16, fw->risc_gp0_reg);

		WRT_REG_WORD(&reg->pcr, 0x2100);
		qla2xxx_read_window(reg, 16, fw->risc_gp1_reg);

		WRT_REG_WORD(&reg->pcr, 0x2200);
		qla2xxx_read_window(reg, 16, fw->risc_gp2_reg);

		WRT_REG_WORD(&reg->pcr, 0x2300);
		qla2xxx_read_window(reg, 16, fw->risc_gp3_reg);

		WRT_REG_WORD(&reg->pcr, 0x2400);
		qla2xxx_read_window(reg, 16, fw->risc_gp4_reg);

		WRT_REG_WORD(&reg->pcr, 0x2500);
		qla2xxx_read_window(reg, 16, fw->risc_gp5_reg);

		WRT_REG_WORD(&reg->pcr, 0x2600);
		qla2xxx_read_window(reg, 16, fw->risc_gp6_reg);

		WRT_REG_WORD(&reg->pcr, 0x2700);
		qla2xxx_read_window(reg, 16, fw->risc_gp7_reg);

		WRT_REG_WORD(&reg->ctrl_status, 0x10);
		qla2xxx_read_window(reg, 16, fw->frame_buf_hdw_reg);

		WRT_REG_WORD(&reg->ctrl_status, 0x20);
		qla2xxx_read_window(reg, 64, fw->fpm_b0_reg);

		WRT_REG_WORD(&reg->ctrl_status, 0x30);
		qla2xxx_read_window(reg, 64, fw->fpm_b1_reg);

		/* Reset the ISP. */
		WRT_REG_WORD(&reg->ctrl_status, CSR_ISP_SOFT_RESET);
	}

	for (cnt = 30000; RD_MAILBOX_REG(ha, reg, 0) != 0 &&
	    rval == QLA_SUCCESS; cnt--) {
		if (cnt)
			udelay(100);
		else
			rval = QLA_FUNCTION_TIMEOUT;
	}

	/* Pause RISC. */
	if (rval == QLA_SUCCESS && (IS_QLA2200(ha) || (IS_QLA2100(ha) &&
	    (RD_REG_WORD(&reg->mctr) & (BIT_1 | BIT_0)) != 0))) {

		WRT_REG_WORD(&reg->hccr, HCCR_PAUSE_RISC);
		for (cnt = 30000;
		    (RD_REG_WORD(&reg->hccr) & HCCR_RISC_PAUSE) == 0 &&
		    rval == QLA_SUCCESS; cnt--) {
			if (cnt)
				udelay(100);
			else
				rval = QLA_FUNCTION_TIMEOUT;
		}
		if (rval == QLA_SUCCESS) {
			/* Set memory configuration and timing. */
			if (IS_QLA2100(ha))
				WRT_REG_WORD(&reg->mctr, 0xf1);
			else
				WRT_REG_WORD(&reg->mctr, 0xf2);
			RD_REG_WORD(&reg->mctr);	/* PCI Posting. */

			/* Release RISC. */
			WRT_REG_WORD(&reg->hccr, HCCR_RELEASE_RISC);
		}
	}

	if (rval == QLA_SUCCESS) {
		/* Get RISC SRAM. */
		risc_address = 0x1000;
 		WRT_MAILBOX_REG(ha, reg, 0, MBC_READ_RAM_WORD);
		clear_bit(MBX_INTERRUPT, &ha->mbx_cmd_flags);
	}
	for (cnt = 0; cnt < sizeof(fw->risc_ram) / 2 && rval == QLA_SUCCESS;
	    cnt++, risc_address++) {
 		WRT_MAILBOX_REG(ha, reg, 1, risc_address);
		WRT_REG_WORD(&reg->hccr, HCCR_SET_HOST_INT);

		for (timer = 6000000; timer != 0; timer--) {
			/* Check for pending interrupts. */
			if (RD_REG_WORD(&reg->istatus) & ISR_RISC_INT) {
				if (RD_REG_WORD(&reg->semaphore) & BIT_0) {
					set_bit(MBX_INTERRUPT,
					    &ha->mbx_cmd_flags);

					mb0 = RD_MAILBOX_REG(ha, reg, 0);
					mb2 = RD_MAILBOX_REG(ha, reg, 2);

					WRT_REG_WORD(&reg->semaphore, 0);
					WRT_REG_WORD(&reg->hccr,
					    HCCR_CLR_RISC_INT);
					RD_REG_WORD(&reg->hccr);
					break;
				}
				WRT_REG_WORD(&reg->hccr, HCCR_CLR_RISC_INT);
				RD_REG_WORD(&reg->hccr);
			}
			udelay(5);
		}

		if (test_and_clear_bit(MBX_INTERRUPT, &ha->mbx_cmd_flags)) {
			rval = mb0 & MBS_MASK;
			fw->risc_ram[cnt] = htons(mb2);
		} else {
			rval = QLA_FUNCTION_FAILED;
		}
	}

	if (rval == QLA_SUCCESS)
		qla2xxx_copy_queues(ha, &fw->risc_ram[cnt]);

	qla2xxx_dump_post_process(base_vha, rval);

qla2100_fw_dump_failed:
	if (!hardware_locked)
		spin_unlock_irqrestore(&ha->hardware_lock, flags);
}

void
qla24xx_fw_dump(scsi_qla_host_t *vha, int hardware_locked)
{
	int		rval;
	uint32_t	cnt;
	uint32_t	risc_address;
	struct qla_hw_data *ha = vha->hw;
	struct device_reg_24xx __iomem *reg = &ha->iobase->isp24;
	uint32_t __iomem *dmp_reg;
	uint32_t	*iter_reg;
	uint16_t __iomem *mbx_reg;
	unsigned long	flags;
	struct qla24xx_fw_dump *fw;
	uint32_t	ext_mem_cnt;
	void		*nxt;
	struct scsi_qla_host *base_vha = pci_get_drvdata(ha->pdev);

	if (IS_QLA82XX(ha))
		return;

	risc_address = ext_mem_cnt = 0;
	flags = 0;

	if (!hardware_locked)
		spin_lock_irqsave(&ha->hardware_lock, flags);

	if (!ha->fw_dump) {
		ql_log(ql_log_warn, vha, 0xd006,
		    "No buffer available for dump.\n");
		goto qla24xx_fw_dump_failed;
	}

	if (ha->fw_dumped) {
		ql_log(ql_log_warn, vha, 0xd007,
		    "Firmware has been previously dumped (%p) "
		    "-- ignoring request.\n",
		    ha->fw_dump);
		goto qla24xx_fw_dump_failed;
	}
	fw = &ha->fw_dump->isp.isp24;
	qla2xxx_prep_dump(ha, ha->fw_dump);

	fw->host_status = htonl(RD_REG_DWORD(&reg->host_status));

	/* Pause RISC. */
	rval = qla24xx_pause_risc(reg);
	if (rval != QLA_SUCCESS)
		goto qla24xx_fw_dump_failed_0;

	/* Host interface registers. */
	dmp_reg = &reg->flash_addr;
	for (cnt = 0; cnt < sizeof(fw->host_reg) / 4; cnt++)
		fw->host_reg[cnt] = htonl(RD_REG_DWORD(dmp_reg++));

	/* Disable interrupts. */
	WRT_REG_DWORD(&reg->ictrl, 0);
	RD_REG_DWORD(&reg->ictrl);

	/* Shadow registers. */
	WRT_REG_DWORD(&reg->iobase_addr, 0x0F70);
	RD_REG_DWORD(&reg->iobase_addr);
	WRT_REG_DWORD(&reg->iobase_select, 0xB0000000);
	fw->shadow_reg[0] = htonl(RD_REG_DWORD(&reg->iobase_sdata));

	WRT_REG_DWORD(&reg->iobase_select, 0xB0100000);
	fw->shadow_reg[1] = htonl(RD_REG_DWORD(&reg->iobase_sdata));

	WRT_REG_DWORD(&reg->iobase_select, 0xB0200000);
	fw->shadow_reg[2] = htonl(RD_REG_DWORD(&reg->iobase_sdata));

	WRT_REG_DWORD(&reg->iobase_select, 0xB0300000);
	fw->shadow_reg[3] = htonl(RD_REG_DWORD(&reg->iobase_sdata));

	WRT_REG_DWORD(&reg->iobase_select, 0xB0400000);
	fw->shadow_reg[4] = htonl(RD_REG_DWORD(&reg->iobase_sdata));

	WRT_REG_DWORD(&reg->iobase_select, 0xB0500000);
	fw->shadow_reg[5] = htonl(RD_REG_DWORD(&reg->iobase_sdata));

	WRT_REG_DWORD(&reg->iobase_select, 0xB0600000);
	fw->shadow_reg[6] = htonl(RD_REG_DWORD(&reg->iobase_sdata));

	/* Mailbox registers. */
	mbx_reg = &reg->mailbox0;
	for (cnt = 0; cnt < sizeof(fw->mailbox_reg) / 2; cnt++)
		fw->mailbox_reg[cnt] = htons(RD_REG_WORD(mbx_reg++));

	/* Transfer sequence registers. */
	iter_reg = fw->xseq_gp_reg;
	iter_reg = qla24xx_read_window(reg, 0xBF00, 16, iter_reg);
	iter_reg = qla24xx_read_window(reg, 0xBF10, 16, iter_reg);
	iter_reg = qla24xx_read_window(reg, 0xBF20, 16, iter_reg);
	iter_reg = qla24xx_read_window(reg, 0xBF30, 16, iter_reg);
	iter_reg = qla24xx_read_window(reg, 0xBF40, 16, iter_reg);
	iter_reg = qla24xx_read_window(reg, 0xBF50, 16, iter_reg);
	iter_reg = qla24xx_read_window(reg, 0xBF60, 16, iter_reg);
	qla24xx_read_window(reg, 0xBF70, 16, iter_reg);

	qla24xx_read_window(reg, 0xBFE0, 16, fw->xseq_0_reg);
	qla24xx_read_window(reg, 0xBFF0, 16, fw->xseq_1_reg);

	/* Receive sequence registers. */
	iter_reg = fw->rseq_gp_reg;
	iter_reg = qla24xx_read_window(reg, 0xFF00, 16, iter_reg);
	iter_reg = qla24xx_read_window(reg, 0xFF10, 16, iter_reg);
	iter_reg = qla24xx_read_window(reg, 0xFF20, 16, iter_reg);
	iter_reg = qla24xx_read_window(reg, 0xFF30, 16, iter_reg);
	iter_reg = qla24xx_read_window(reg, 0xFF40, 16, iter_reg);
	iter_reg = qla24xx_read_window(reg, 0xFF50, 16, iter_reg);
	iter_reg = qla24xx_read_window(reg, 0xFF60, 16, iter_reg);
	qla24xx_read_window(reg, 0xFF70, 16, iter_reg);

	qla24xx_read_window(reg, 0xFFD0, 16, fw->rseq_0_reg);
	qla24xx_read_window(reg, 0xFFE0, 16, fw->rseq_1_reg);
	qla24xx_read_window(reg, 0xFFF0, 16, fw->rseq_2_reg);

	/* Command DMA registers. */
	qla24xx_read_window(reg, 0x7100, 16, fw->cmd_dma_reg);

	/* Queues. */
	iter_reg = fw->req0_dma_reg;
	iter_reg = qla24xx_read_window(reg, 0x7200, 8, iter_reg);
	dmp_reg = &reg->iobase_q;
	for (cnt = 0; cnt < 7; cnt++)
		*iter_reg++ = htonl(RD_REG_DWORD(dmp_reg++));

	iter_reg = fw->resp0_dma_reg;
	iter_reg = qla24xx_read_window(reg, 0x7300, 8, iter_reg);
	dmp_reg = &reg->iobase_q;
	for (cnt = 0; cnt < 7; cnt++)
		*iter_reg++ = htonl(RD_REG_DWORD(dmp_reg++));

	iter_reg = fw->req1_dma_reg;
	iter_reg = qla24xx_read_window(reg, 0x7400, 8, iter_reg);
	dmp_reg = &reg->iobase_q;
	for (cnt = 0; cnt < 7; cnt++)
		*iter_reg++ = htonl(RD_REG_DWORD(dmp_reg++));

	/* Transmit DMA registers. */
	iter_reg = fw->xmt0_dma_reg;
	iter_reg = qla24xx_read_window(reg, 0x7600, 16, iter_reg);
	qla24xx_read_window(reg, 0x7610, 16, iter_reg);

	iter_reg = fw->xmt1_dma_reg;
	iter_reg = qla24xx_read_window(reg, 0x7620, 16, iter_reg);
	qla24xx_read_window(reg, 0x7630, 16, iter_reg);

	iter_reg = fw->xmt2_dma_reg;
	iter_reg = qla24xx_read_window(reg, 0x7640, 16, iter_reg);
	qla24xx_read_window(reg, 0x7650, 16, iter_reg);

	iter_reg = fw->xmt3_dma_reg;
	iter_reg = qla24xx_read_window(reg, 0x7660, 16, iter_reg);
	qla24xx_read_window(reg, 0x7670, 16, iter_reg);

	iter_reg = fw->xmt4_dma_reg;
	iter_reg = qla24xx_read_window(reg, 0x7680, 16, iter_reg);
	qla24xx_read_window(reg, 0x7690, 16, iter_reg);

	qla24xx_read_window(reg, 0x76A0, 16, fw->xmt_data_dma_reg);

	/* Receive DMA registers. */
	iter_reg = fw->rcvt0_data_dma_reg;
	iter_reg = qla24xx_read_window(reg, 0x7700, 16, iter_reg);
	qla24xx_read_window(reg, 0x7710, 16, iter_reg);

	iter_reg = fw->rcvt1_data_dma_reg;
	iter_reg = qla24xx_read_window(reg, 0x7720, 16, iter_reg);
	qla24xx_read_window(reg, 0x7730, 16, iter_reg);

	/* RISC registers. */
	iter_reg = fw->risc_gp_reg;
	iter_reg = qla24xx_read_window(reg, 0x0F00, 16, iter_reg);
	iter_reg = qla24xx_read_window(reg, 0x0F10, 16, iter_reg);
	iter_reg = qla24xx_read_window(reg, 0x0F20, 16, iter_reg);
	iter_reg = qla24xx_read_window(reg, 0x0F30, 16, iter_reg);
	iter_reg = qla24xx_read_window(reg, 0x0F40, 16, iter_reg);
	iter_reg = qla24xx_read_window(reg, 0x0F50, 16, iter_reg);
	iter_reg = qla24xx_read_window(reg, 0x0F60, 16, iter_reg);
	qla24xx_read_window(reg, 0x0F70, 16, iter_reg);

	/* Local memory controller registers. */
	iter_reg = fw->lmc_reg;
	iter_reg = qla24xx_read_window(reg, 0x3000, 16, iter_reg);
	iter_reg = qla24xx_read_window(reg, 0x3010, 16, iter_reg);
	iter_reg = qla24xx_read_window(reg, 0x3020, 16, iter_reg);
	iter_reg = qla24xx_read_window(reg, 0x3030, 16, iter_reg);
	iter_reg = qla24xx_read_window(reg, 0x3040, 16, iter_reg);
	iter_reg = qla24xx_read_window(reg, 0x3050, 16, iter_reg);
	qla24xx_read_window(reg, 0x3060, 16, iter_reg);

	/* Fibre Protocol Module registers. */
	iter_reg = fw->fpm_hdw_reg;
	iter_reg = qla24xx_read_window(reg, 0x4000, 16, iter_reg);
	iter_reg = qla24xx_read_window(reg, 0x4010, 16, iter_reg);
	iter_reg = qla24xx_read_window(reg, 0x4020, 16, iter_reg);
	iter_reg = qla24xx_read_window(reg, 0x4030, 16, iter_reg);
	iter_reg = qla24xx_read_window(reg, 0x4040, 16, iter_reg);
	iter_reg = qla24xx_read_window(reg, 0x4050, 16, iter_reg);
	iter_reg = qla24xx_read_window(reg, 0x4060, 16, iter_reg);
	iter_reg = qla24xx_read_window(reg, 0x4070, 16, iter_reg);
	iter_reg = qla24xx_read_window(reg, 0x4080, 16, iter_reg);
	iter_reg = qla24xx_read_window(reg, 0x4090, 16, iter_reg);
	iter_reg = qla24xx_read_window(reg, 0x40A0, 16, iter_reg);
	qla24xx_read_window(reg, 0x40B0, 16, iter_reg);

	/* Frame Buffer registers. */
	iter_reg = fw->fb_hdw_reg;
	iter_reg = qla24xx_read_window(reg, 0x6000, 16, iter_reg);
	iter_reg = qla24xx_read_window(reg, 0x6010, 16, iter_reg);
	iter_reg = qla24xx_read_window(reg, 0x6020, 16, iter_reg);
	iter_reg = qla24xx_read_window(reg, 0x6030, 16, iter_reg);
	iter_reg = qla24xx_read_window(reg, 0x6040, 16, iter_reg);
	iter_reg = qla24xx_read_window(reg, 0x6100, 16, iter_reg);
	iter_reg = qla24xx_read_window(reg, 0x6130, 16, iter_reg);
	iter_reg = qla24xx_read_window(reg, 0x6150, 16, iter_reg);
	iter_reg = qla24xx_read_window(reg, 0x6170, 16, iter_reg);
	iter_reg = qla24xx_read_window(reg, 0x6190, 16, iter_reg);
	qla24xx_read_window(reg, 0x61B0, 16, iter_reg);

	rval = qla24xx_soft_reset(ha);
	if (rval != QLA_SUCCESS)
		goto qla24xx_fw_dump_failed_0;

	rval = qla24xx_dump_memory(ha, fw->code_ram, sizeof(fw->code_ram),
	    &nxt);
	if (rval != QLA_SUCCESS)
		goto qla24xx_fw_dump_failed_0;

	nxt = qla2xxx_copy_queues(ha, nxt);

	qla24xx_copy_eft(ha, nxt);

qla24xx_fw_dump_failed_0:
	qla2xxx_dump_post_process(base_vha, rval);

qla24xx_fw_dump_failed:
	if (!hardware_locked)
		spin_unlock_irqrestore(&ha->hardware_lock, flags);
}

void
qla25xx_fw_dump(scsi_qla_host_t *vha, int hardware_locked)
{
	int		rval;
	uint32_t	cnt;
	uint32_t	risc_address;
	struct qla_hw_data *ha = vha->hw;
	struct device_reg_24xx __iomem *reg = &ha->iobase->isp24;
	uint32_t __iomem *dmp_reg;
	uint32_t	*iter_reg;
	uint16_t __iomem *mbx_reg;
	unsigned long	flags;
	struct qla25xx_fw_dump *fw;
	uint32_t	ext_mem_cnt;
	void		*nxt, *nxt_chain;
	uint32_t	*last_chain = NULL;
	struct scsi_qla_host *base_vha = pci_get_drvdata(ha->pdev);

	risc_address = ext_mem_cnt = 0;
	flags = 0;

	if (!hardware_locked)
		spin_lock_irqsave(&ha->hardware_lock, flags);

	if (!ha->fw_dump) {
		ql_log(ql_log_warn, vha, 0xd008,
		    "No buffer available for dump.\n");
		goto qla25xx_fw_dump_failed;
	}

	if (ha->fw_dumped) {
		ql_log(ql_log_warn, vha, 0xd009,
		    "Firmware has been previously dumped (%p) "
		    "-- ignoring request.\n",
		    ha->fw_dump);
		goto qla25xx_fw_dump_failed;
	}
	fw = &ha->fw_dump->isp.isp25;
	qla2xxx_prep_dump(ha, ha->fw_dump);
	ha->fw_dump->version = __constant_htonl(2);

	fw->host_status = htonl(RD_REG_DWORD(&reg->host_status));

	/* Pause RISC. */
	rval = qla24xx_pause_risc(reg);
	if (rval != QLA_SUCCESS)
		goto qla25xx_fw_dump_failed_0;

	/* Host/Risc registers. */
	iter_reg = fw->host_risc_reg;
	iter_reg = qla24xx_read_window(reg, 0x7000, 16, iter_reg);
	qla24xx_read_window(reg, 0x7010, 16, iter_reg);

	/* PCIe registers. */
	WRT_REG_DWORD(&reg->iobase_addr, 0x7C00);
	RD_REG_DWORD(&reg->iobase_addr);
	WRT_REG_DWORD(&reg->iobase_window, 0x01);
	dmp_reg = &reg->iobase_c4;
	fw->pcie_regs[0] = htonl(RD_REG_DWORD(dmp_reg++));
	fw->pcie_regs[1] = htonl(RD_REG_DWORD(dmp_reg++));
	fw->pcie_regs[2] = htonl(RD_REG_DWORD(dmp_reg));
	fw->pcie_regs[3] = htonl(RD_REG_DWORD(&reg->iobase_window));

	WRT_REG_DWORD(&reg->iobase_window, 0x00);
	RD_REG_DWORD(&reg->iobase_window);

	/* Host interface registers. */
	dmp_reg = &reg->flash_addr;
	for (cnt = 0; cnt < sizeof(fw->host_reg) / 4; cnt++)
		fw->host_reg[cnt] = htonl(RD_REG_DWORD(dmp_reg++));

	/* Disable interrupts. */
	WRT_REG_DWORD(&reg->ictrl, 0);
	RD_REG_DWORD(&reg->ictrl);

	/* Shadow registers. */
	WRT_REG_DWORD(&reg->iobase_addr, 0x0F70);
	RD_REG_DWORD(&reg->iobase_addr);
	WRT_REG_DWORD(&reg->iobase_select, 0xB0000000);
	fw->shadow_reg[0] = htonl(RD_REG_DWORD(&reg->iobase_sdata));

	WRT_REG_DWORD(&reg->iobase_select, 0xB0100000);
	fw->shadow_reg[1] = htonl(RD_REG_DWORD(&reg->iobase_sdata));

	WRT_REG_DWORD(&reg->iobase_select, 0xB0200000);
	fw->shadow_reg[2] = htonl(RD_REG_DWORD(&reg->iobase_sdata));

	WRT_REG_DWORD(&reg->iobase_select, 0xB0300000);
	fw->shadow_reg[3] = htonl(RD_REG_DWORD(&reg->iobase_sdata));

	WRT_REG_DWORD(&reg->iobase_select, 0xB0400000);
	fw->shadow_reg[4] = htonl(RD_REG_DWORD(&reg->iobase_sdata));

	WRT_REG_DWORD(&reg->iobase_select, 0xB0500000);
	fw->shadow_reg[5] = htonl(RD_REG_DWORD(&reg->iobase_sdata));

	WRT_REG_DWORD(&reg->iobase_select, 0xB0600000);
	fw->shadow_reg[6] = htonl(RD_REG_DWORD(&reg->iobase_sdata));

	WRT_REG_DWORD(&reg->iobase_select, 0xB0700000);
	fw->shadow_reg[7] = htonl(RD_REG_DWORD(&reg->iobase_sdata));

	WRT_REG_DWORD(&reg->iobase_select, 0xB0800000);
	fw->shadow_reg[8] = htonl(RD_REG_DWORD(&reg->iobase_sdata));

	WRT_REG_DWORD(&reg->iobase_select, 0xB0900000);
	fw->shadow_reg[9] = htonl(RD_REG_DWORD(&reg->iobase_sdata));

	WRT_REG_DWORD(&reg->iobase_select, 0xB0A00000);
	fw->shadow_reg[10] = htonl(RD_REG_DWORD(&reg->iobase_sdata));

	/* RISC I/O register. */
	WRT_REG_DWORD(&reg->iobase_addr, 0x0010);
	fw->risc_io_reg = htonl(RD_REG_DWORD(&reg->iobase_window));

	/* Mailbox registers. */
	mbx_reg = &reg->mailbox0;
	for (cnt = 0; cnt < sizeof(fw->mailbox_reg) / 2; cnt++)
		fw->mailbox_reg[cnt] = htons(RD_REG_WORD(mbx_reg++));

	/* Transfer sequence registers. */
	iter_reg = fw->xseq_gp_reg;
	iter_reg = qla24xx_read_window(reg, 0xBF00, 16, iter_reg);
	iter_reg = qla24xx_read_window(reg, 0xBF10, 16, iter_reg);
	iter_reg = qla24xx_read_window(reg, 0xBF20, 16, iter_reg);
	iter_reg = qla24xx_read_window(reg, 0xBF30, 16, iter_reg);
	iter_reg = qla24xx_read_window(reg, 0xBF40, 16, iter_reg);
	iter_reg = qla24xx_read_window(reg, 0xBF50, 16, iter_reg);
	iter_reg = qla24xx_read_window(reg, 0xBF60, 16, iter_reg);
	qla24xx_read_window(reg, 0xBF70, 16, iter_reg);

	iter_reg = fw->xseq_0_reg;
	iter_reg = qla24xx_read_window(reg, 0xBFC0, 16, iter_reg);
	iter_reg = qla24xx_read_window(reg, 0xBFD0, 16, iter_reg);
	qla24xx_read_window(reg, 0xBFE0, 16, iter_reg);

	qla24xx_read_window(reg, 0xBFF0, 16, fw->xseq_1_reg);

	/* Receive sequence registers. */
	iter_reg = fw->rseq_gp_reg;
	iter_reg = qla24xx_read_window(reg, 0xFF00, 16, iter_reg);
	iter_reg = qla24xx_read_window(reg, 0xFF10, 16, iter_reg);
	iter_reg = qla24xx_read_window(reg, 0xFF20, 16, iter_reg);
	iter_reg = qla24xx_read_window(reg, 0xFF30, 16, iter_reg);
	iter_reg = qla24xx_read_window(reg, 0xFF40, 16, iter_reg);
	iter_reg = qla24xx_read_window(reg, 0xFF50, 16, iter_reg);
	iter_reg = qla24xx_read_window(reg, 0xFF60, 16, iter_reg);
	qla24xx_read_window(reg, 0xFF70, 16, iter_reg);

	iter_reg = fw->rseq_0_reg;
	iter_reg = qla24xx_read_window(reg, 0xFFC0, 16, iter_reg);
	qla24xx_read_window(reg, 0xFFD0, 16, iter_reg);

	qla24xx_read_window(reg, 0xFFE0, 16, fw->rseq_1_reg);
	qla24xx_read_window(reg, 0xFFF0, 16, fw->rseq_2_reg);

	/* Auxiliary sequence registers. */
	iter_reg = fw->aseq_gp_reg;
	iter_reg = qla24xx_read_window(reg, 0xB000, 16, iter_reg);
	iter_reg = qla24xx_read_window(reg, 0xB010, 16, iter_reg);
	iter_reg = qla24xx_read_window(reg, 0xB020, 16, iter_reg);
	iter_reg = qla24xx_read_window(reg, 0xB030, 16, iter_reg);
	iter_reg = qla24xx_read_window(reg, 0xB040, 16, iter_reg);
	iter_reg = qla24xx_read_window(reg, 0xB050, 16, iter_reg);
	iter_reg = qla24xx_read_window(reg, 0xB060, 16, iter_reg);
	qla24xx_read_window(reg, 0xB070, 16, iter_reg);

	iter_reg = fw->aseq_0_reg;
	iter_reg = qla24xx_read_window(reg, 0xB0C0, 16, iter_reg);
	qla24xx_read_window(reg, 0xB0D0, 16, iter_reg);

	qla24xx_read_window(reg, 0xB0E0, 16, fw->aseq_1_reg);
	qla24xx_read_window(reg, 0xB0F0, 16, fw->aseq_2_reg);

	/* Command DMA registers. */
	qla24xx_read_window(reg, 0x7100, 16, fw->cmd_dma_reg);

	/* Queues. */
	iter_reg = fw->req0_dma_reg;
	iter_reg = qla24xx_read_window(reg, 0x7200, 8, iter_reg);
	dmp_reg = &reg->iobase_q;
	for (cnt = 0; cnt < 7; cnt++)
		*iter_reg++ = htonl(RD_REG_DWORD(dmp_reg++));

	iter_reg = fw->resp0_dma_reg;
	iter_reg = qla24xx_read_window(reg, 0x7300, 8, iter_reg);
	dmp_reg = &reg->iobase_q;
	for (cnt = 0; cnt < 7; cnt++)
		*iter_reg++ = htonl(RD_REG_DWORD(dmp_reg++));

	iter_reg = fw->req1_dma_reg;
	iter_reg = qla24xx_read_window(reg, 0x7400, 8, iter_reg);
	dmp_reg = &reg->iobase_q;
	for (cnt = 0; cnt < 7; cnt++)
		*iter_reg++ = htonl(RD_REG_DWORD(dmp_reg++));

	/* Transmit DMA registers. */
	iter_reg = fw->xmt0_dma_reg;
	iter_reg = qla24xx_read_window(reg, 0x7600, 16, iter_reg);
	qla24xx_read_window(reg, 0x7610, 16, iter_reg);

	iter_reg = fw->xmt1_dma_reg;
	iter_reg = qla24xx_read_window(reg, 0x7620, 16, iter_reg);
	qla24xx_read_window(reg, 0x7630, 16, iter_reg);

	iter_reg = fw->xmt2_dma_reg;
	iter_reg = qla24xx_read_window(reg, 0x7640, 16, iter_reg);
	qla24xx_read_window(reg, 0x7650, 16, iter_reg);

	iter_reg = fw->xmt3_dma_reg;
	iter_reg = qla24xx_read_window(reg, 0x7660, 16, iter_reg);
	qla24xx_read_window(reg, 0x7670, 16, iter_reg);

	iter_reg = fw->xmt4_dma_reg;
	iter_reg = qla24xx_read_window(reg, 0x7680, 16, iter_reg);
	qla24xx_read_window(reg, 0x7690, 16, iter_reg);

	qla24xx_read_window(reg, 0x76A0, 16, fw->xmt_data_dma_reg);

	/* Receive DMA registers. */
	iter_reg = fw->rcvt0_data_dma_reg;
	iter_reg = qla24xx_read_window(reg, 0x7700, 16, iter_reg);
	qla24xx_read_window(reg, 0x7710, 16, iter_reg);

	iter_reg = fw->rcvt1_data_dma_reg;
	iter_reg = qla24xx_read_window(reg, 0x7720, 16, iter_reg);
	qla24xx_read_window(reg, 0x7730, 16, iter_reg);

	/* RISC registers. */
	iter_reg = fw->risc_gp_reg;
	iter_reg = qla24xx_read_window(reg, 0x0F00, 16, iter_reg);
	iter_reg = qla24xx_read_window(reg, 0x0F10, 16, iter_reg);
	iter_reg = qla24xx_read_window(reg, 0x0F20, 16, iter_reg);
	iter_reg = qla24xx_read_window(reg, 0x0F30, 16, iter_reg);
	iter_reg = qla24xx_read_window(reg, 0x0F40, 16, iter_reg);
	iter_reg = qla24xx_read_window(reg, 0x0F50, 16, iter_reg);
	iter_reg = qla24xx_read_window(reg, 0x0F60, 16, iter_reg);
	qla24xx_read_window(reg, 0x0F70, 16, iter_reg);

	/* Local memory controller registers. */
	iter_reg = fw->lmc_reg;
	iter_reg = qla24xx_read_window(reg, 0x3000, 16, iter_reg);
	iter_reg = qla24xx_read_window(reg, 0x3010, 16, iter_reg);
	iter_reg = qla24xx_read_window(reg, 0x3020, 16, iter_reg);
	iter_reg = qla24xx_read_window(reg, 0x3030, 16, iter_reg);
	iter_reg = qla24xx_read_window(reg, 0x3040, 16, iter_reg);
	iter_reg = qla24xx_read_window(reg, 0x3050, 16, iter_reg);
	iter_reg = qla24xx_read_window(reg, 0x3060, 16, iter_reg);
	qla24xx_read_window(reg, 0x3070, 16, iter_reg);

	/* Fibre Protocol Module registers. */
	iter_reg = fw->fpm_hdw_reg;
	iter_reg = qla24xx_read_window(reg, 0x4000, 16, iter_reg);
	iter_reg = qla24xx_read_window(reg, 0x4010, 16, iter_reg);
	iter_reg = qla24xx_read_window(reg, 0x4020, 16, iter_reg);
	iter_reg = qla24xx_read_window(reg, 0x4030, 16, iter_reg);
	iter_reg = qla24xx_read_window(reg, 0x4040, 16, iter_reg);
	iter_reg = qla24xx_read_window(reg, 0x4050, 16, iter_reg);
	iter_reg = qla24xx_read_window(reg, 0x4060, 16, iter_reg);
	iter_reg = qla24xx_read_window(reg, 0x4070, 16, iter_reg);
	iter_reg = qla24xx_read_window(reg, 0x4080, 16, iter_reg);
	iter_reg = qla24xx_read_window(reg, 0x4090, 16, iter_reg);
	iter_reg = qla24xx_read_window(reg, 0x40A0, 16, iter_reg);
	qla24xx_read_window(reg, 0x40B0, 16, iter_reg);

	/* Frame Buffer registers. */
	iter_reg = fw->fb_hdw_reg;
	iter_reg = qla24xx_read_window(reg, 0x6000, 16, iter_reg);
	iter_reg = qla24xx_read_window(reg, 0x6010, 16, iter_reg);
	iter_reg = qla24xx_read_window(reg, 0x6020, 16, iter_reg);
	iter_reg = qla24xx_read_window(reg, 0x6030, 16, iter_reg);
	iter_reg = qla24xx_read_window(reg, 0x6040, 16, iter_reg);
	iter_reg = qla24xx_read_window(reg, 0x6100, 16, iter_reg);
	iter_reg = qla24xx_read_window(reg, 0x6130, 16, iter_reg);
	iter_reg = qla24xx_read_window(reg, 0x6150, 16, iter_reg);
	iter_reg = qla24xx_read_window(reg, 0x6170, 16, iter_reg);
	iter_reg = qla24xx_read_window(reg, 0x6190, 16, iter_reg);
	iter_reg = qla24xx_read_window(reg, 0x61B0, 16, iter_reg);
	qla24xx_read_window(reg, 0x6F00, 16, iter_reg);

	/* Multi queue registers */
	nxt_chain = qla25xx_copy_mq(ha, (void *)ha->fw_dump + ha->chain_offset,
	    &last_chain);

	rval = qla24xx_soft_reset(ha);
	if (rval != QLA_SUCCESS)
		goto qla25xx_fw_dump_failed_0;

	rval = qla24xx_dump_memory(ha, fw->code_ram, sizeof(fw->code_ram),
	    &nxt);
	if (rval != QLA_SUCCESS)
		goto qla25xx_fw_dump_failed_0;

	nxt = qla2xxx_copy_queues(ha, nxt);

	nxt = qla24xx_copy_eft(ha, nxt);

	/* Chain entries -- started with MQ. */
	nxt_chain = qla25xx_copy_fce(ha, nxt_chain, &last_chain);
	nxt_chain = qla25xx_copy_mqueues(ha, nxt_chain, &last_chain);
	if (last_chain) {
		ha->fw_dump->version |= __constant_htonl(DUMP_CHAIN_VARIANT);
		*last_chain |= __constant_htonl(DUMP_CHAIN_LAST);
	}

	/* Adjust valid length. */
	ha->fw_dump_len = (nxt_chain - (void *)ha->fw_dump);

qla25xx_fw_dump_failed_0:
	qla2xxx_dump_post_process(base_vha, rval);

qla25xx_fw_dump_failed:
	if (!hardware_locked)
		spin_unlock_irqrestore(&ha->hardware_lock, flags);
}

void
qla81xx_fw_dump(scsi_qla_host_t *vha, int hardware_locked)
{
	int		rval;
	uint32_t	cnt;
	uint32_t	risc_address;
	struct qla_hw_data *ha = vha->hw;
	struct device_reg_24xx __iomem *reg = &ha->iobase->isp24;
	uint32_t __iomem *dmp_reg;
	uint32_t	*iter_reg;
	uint16_t __iomem *mbx_reg;
	unsigned long	flags;
	struct qla81xx_fw_dump *fw;
	uint32_t	ext_mem_cnt;
	void		*nxt, *nxt_chain;
	uint32_t	*last_chain = NULL;
	struct scsi_qla_host *base_vha = pci_get_drvdata(ha->pdev);

	risc_address = ext_mem_cnt = 0;
	flags = 0;

	if (!hardware_locked)
		spin_lock_irqsave(&ha->hardware_lock, flags);

	if (!ha->fw_dump) {
		ql_log(ql_log_warn, vha, 0xd00a,
		    "No buffer available for dump.\n");
		goto qla81xx_fw_dump_failed;
	}

	if (ha->fw_dumped) {
		ql_log(ql_log_warn, vha, 0xd00b,
		    "Firmware has been previously dumped (%p) "
		    "-- ignoring request.\n",
		    ha->fw_dump);
		goto qla81xx_fw_dump_failed;
	}
	fw = &ha->fw_dump->isp.isp81;
	qla2xxx_prep_dump(ha, ha->fw_dump);

	fw->host_status = htonl(RD_REG_DWORD(&reg->host_status));

	/* Pause RISC. */
	rval = qla24xx_pause_risc(reg);
	if (rval != QLA_SUCCESS)
		goto qla81xx_fw_dump_failed_0;

	/* Host/Risc registers. */
	iter_reg = fw->host_risc_reg;
	iter_reg = qla24xx_read_window(reg, 0x7000, 16, iter_reg);
	qla24xx_read_window(reg, 0x7010, 16, iter_reg);

	/* PCIe registers. */
	WRT_REG_DWORD(&reg->iobase_addr, 0x7C00);
	RD_REG_DWORD(&reg->iobase_addr);
	WRT_REG_DWORD(&reg->iobase_window, 0x01);
	dmp_reg = &reg->iobase_c4;
	fw->pcie_regs[0] = htonl(RD_REG_DWORD(dmp_reg++));
	fw->pcie_regs[1] = htonl(RD_REG_DWORD(dmp_reg++));
	fw->pcie_regs[2] = htonl(RD_REG_DWORD(dmp_reg));
	fw->pcie_regs[3] = htonl(RD_REG_DWORD(&reg->iobase_window));

	WRT_REG_DWORD(&reg->iobase_window, 0x00);
	RD_REG_DWORD(&reg->iobase_window);

	/* Host interface registers. */
	dmp_reg = &reg->flash_addr;
	for (cnt = 0; cnt < sizeof(fw->host_reg) / 4; cnt++)
		fw->host_reg[cnt] = htonl(RD_REG_DWORD(dmp_reg++));

	/* Disable interrupts. */
	WRT_REG_DWORD(&reg->ictrl, 0);
	RD_REG_DWORD(&reg->ictrl);

	/* Shadow registers. */
	WRT_REG_DWORD(&reg->iobase_addr, 0x0F70);
	RD_REG_DWORD(&reg->iobase_addr);
	WRT_REG_DWORD(&reg->iobase_select, 0xB0000000);
	fw->shadow_reg[0] = htonl(RD_REG_DWORD(&reg->iobase_sdata));

	WRT_REG_DWORD(&reg->iobase_select, 0xB0100000);
	fw->shadow_reg[1] = htonl(RD_REG_DWORD(&reg->iobase_sdata));

	WRT_REG_DWORD(&reg->iobase_select, 0xB0200000);
	fw->shadow_reg[2] = htonl(RD_REG_DWORD(&reg->iobase_sdata));

	WRT_REG_DWORD(&reg->iobase_select, 0xB0300000);
	fw->shadow_reg[3] = htonl(RD_REG_DWORD(&reg->iobase_sdata));

	WRT_REG_DWORD(&reg->iobase_select, 0xB0400000);
	fw->shadow_reg[4] = htonl(RD_REG_DWORD(&reg->iobase_sdata));

	WRT_REG_DWORD(&reg->iobase_select, 0xB0500000);
	fw->shadow_reg[5] = htonl(RD_REG_DWORD(&reg->iobase_sdata));

	WRT_REG_DWORD(&reg->iobase_select, 0xB0600000);
	fw->shadow_reg[6] = htonl(RD_REG_DWORD(&reg->iobase_sdata));

	WRT_REG_DWORD(&reg->iobase_select, 0xB0700000);
	fw->shadow_reg[7] = htonl(RD_REG_DWORD(&reg->iobase_sdata));

	WRT_REG_DWORD(&reg->iobase_select, 0xB0800000);
	fw->shadow_reg[8] = htonl(RD_REG_DWORD(&reg->iobase_sdata));

	WRT_REG_DWORD(&reg->iobase_select, 0xB0900000);
	fw->shadow_reg[9] = htonl(RD_REG_DWORD(&reg->iobase_sdata));

	WRT_REG_DWORD(&reg->iobase_select, 0xB0A00000);
	fw->shadow_reg[10] = htonl(RD_REG_DWORD(&reg->iobase_sdata));

	/* RISC I/O register. */
	WRT_REG_DWORD(&reg->iobase_addr, 0x0010);
	fw->risc_io_reg = htonl(RD_REG_DWORD(&reg->iobase_window));

	/* Mailbox registers. */
	mbx_reg = &reg->mailbox0;
	for (cnt = 0; cnt < sizeof(fw->mailbox_reg) / 2; cnt++)
		fw->mailbox_reg[cnt] = htons(RD_REG_WORD(mbx_reg++));

	/* Transfer sequence registers. */
	iter_reg = fw->xseq_gp_reg;
	iter_reg = qla24xx_read_window(reg, 0xBF00, 16, iter_reg);
	iter_reg = qla24xx_read_window(reg, 0xBF10, 16, iter_reg);
	iter_reg = qla24xx_read_window(reg, 0xBF20, 16, iter_reg);
	iter_reg = qla24xx_read_window(reg, 0xBF30, 16, iter_reg);
	iter_reg = qla24xx_read_window(reg, 0xBF40, 16, iter_reg);
	iter_reg = qla24xx_read_window(reg, 0xBF50, 16, iter_reg);
	iter_reg = qla24xx_read_window(reg, 0xBF60, 16, iter_reg);
	qla24xx_read_window(reg, 0xBF70, 16, iter_reg);

	iter_reg = fw->xseq_0_reg;
	iter_reg = qla24xx_read_window(reg, 0xBFC0, 16, iter_reg);
	iter_reg = qla24xx_read_window(reg, 0xBFD0, 16, iter_reg);
	qla24xx_read_window(reg, 0xBFE0, 16, iter_reg);

	qla24xx_read_window(reg, 0xBFF0, 16, fw->xseq_1_reg);

	/* Receive sequence registers. */
	iter_reg = fw->rseq_gp_reg;
	iter_reg = qla24xx_read_window(reg, 0xFF00, 16, iter_reg);
	iter_reg = qla24xx_read_window(reg, 0xFF10, 16, iter_reg);
	iter_reg = qla24xx_read_window(reg, 0xFF20, 16, iter_reg);
	iter_reg = qla24xx_read_window(reg, 0xFF30, 16, iter_reg);
	iter_reg = qla24xx_read_window(reg, 0xFF40, 16, iter_reg);
	iter_reg = qla24xx_read_window(reg, 0xFF50, 16, iter_reg);
	iter_reg = qla24xx_read_window(reg, 0xFF60, 16, iter_reg);
	qla24xx_read_window(reg, 0xFF70, 16, iter_reg);

	iter_reg = fw->rseq_0_reg;
	iter_reg = qla24xx_read_window(reg, 0xFFC0, 16, iter_reg);
	qla24xx_read_window(reg, 0xFFD0, 16, iter_reg);

	qla24xx_read_window(reg, 0xFFE0, 16, fw->rseq_1_reg);
	qla24xx_read_window(reg, 0xFFF0, 16, fw->rseq_2_reg);

	/* Auxiliary sequence registers. */
	iter_reg = fw->aseq_gp_reg;
	iter_reg = qla24xx_read_window(reg, 0xB000, 16, iter_reg);
	iter_reg = qla24xx_read_window(reg, 0xB010, 16, iter_reg);
	iter_reg = qla24xx_read_window(reg, 0xB020, 16, iter_reg);
	iter_reg = qla24xx_read_window(reg, 0xB030, 16, iter_reg);
	iter_reg = qla24xx_read_window(reg, 0xB040, 16, iter_reg);
	iter_reg = qla24xx_read_window(reg, 0xB050, 16, iter_reg);
	iter_reg = qla24xx_read_window(reg, 0xB060, 16, iter_reg);
	qla24xx_read_window(reg, 0xB070, 16, iter_reg);

	iter_reg = fw->aseq_0_reg;
	iter_reg = qla24xx_read_window(reg, 0xB0C0, 16, iter_reg);
	qla24xx_read_window(reg, 0xB0D0, 16, iter_reg);

	qla24xx_read_window(reg, 0xB0E0, 16, fw->aseq_1_reg);
	qla24xx_read_window(reg, 0xB0F0, 16, fw->aseq_2_reg);

	/* Command DMA registers. */
	qla24xx_read_window(reg, 0x7100, 16, fw->cmd_dma_reg);

	/* Queues. */
	iter_reg = fw->req0_dma_reg;
	iter_reg = qla24xx_read_window(reg, 0x7200, 8, iter_reg);
	dmp_reg = &reg->iobase_q;
	for (cnt = 0; cnt < 7; cnt++)
		*iter_reg++ = htonl(RD_REG_DWORD(dmp_reg++));

	iter_reg = fw->resp0_dma_reg;
	iter_reg = qla24xx_read_window(reg, 0x7300, 8, iter_reg);
	dmp_reg = &reg->iobase_q;
	for (cnt = 0; cnt < 7; cnt++)
		*iter_reg++ = htonl(RD_REG_DWORD(dmp_reg++));

	iter_reg = fw->req1_dma_reg;
	iter_reg = qla24xx_read_window(reg, 0x7400, 8, iter_reg);
	dmp_reg = &reg->iobase_q;
	for (cnt = 0; cnt < 7; cnt++)
		*iter_reg++ = htonl(RD_REG_DWORD(dmp_reg++));

	/* Transmit DMA registers. */
	iter_reg = fw->xmt0_dma_reg;
	iter_reg = qla24xx_read_window(reg, 0x7600, 16, iter_reg);
	qla24xx_read_window(reg, 0x7610, 16, iter_reg);

	iter_reg = fw->xmt1_dma_reg;
	iter_reg = qla24xx_read_window(reg, 0x7620, 16, iter_reg);
	qla24xx_read_window(reg, 0x7630, 16, iter_reg);

	iter_reg = fw->xmt2_dma_reg;
	iter_reg = qla24xx_read_window(reg, 0x7640, 16, iter_reg);
	qla24xx_read_window(reg, 0x7650, 16, iter_reg);

	iter_reg = fw->xmt3_dma_reg;
	iter_reg = qla24xx_read_window(reg, 0x7660, 16, iter_reg);
	qla24xx_read_window(reg, 0x7670, 16, iter_reg);

	iter_reg = fw->xmt4_dma_reg;
	iter_reg = qla24xx_read_window(reg, 0x7680, 16, iter_reg);
	qla24xx_read_window(reg, 0x7690, 16, iter_reg);

	qla24xx_read_window(reg, 0x76A0, 16, fw->xmt_data_dma_reg);

	/* Receive DMA registers. */
	iter_reg = fw->rcvt0_data_dma_reg;
	iter_reg = qla24xx_read_window(reg, 0x7700, 16, iter_reg);
	qla24xx_read_window(reg, 0x7710, 16, iter_reg);

	iter_reg = fw->rcvt1_data_dma_reg;
	iter_reg = qla24xx_read_window(reg, 0x7720, 16, iter_reg);
	qla24xx_read_window(reg, 0x7730, 16, iter_reg);

	/* RISC registers. */
	iter_reg = fw->risc_gp_reg;
	iter_reg = qla24xx_read_window(reg, 0x0F00, 16, iter_reg);
	iter_reg = qla24xx_read_window(reg, 0x0F10, 16, iter_reg);
	iter_reg = qla24xx_read_window(reg, 0x0F20, 16, iter_reg);
	iter_reg = qla24xx_read_window(reg, 0x0F30, 16, iter_reg);
	iter_reg = qla24xx_read_window(reg, 0x0F40, 16, iter_reg);
	iter_reg = qla24xx_read_window(reg, 0x0F50, 16, iter_reg);
	iter_reg = qla24xx_read_window(reg, 0x0F60, 16, iter_reg);
	qla24xx_read_window(reg, 0x0F70, 16, iter_reg);

	/* Local memory controller registers. */
	iter_reg = fw->lmc_reg;
	iter_reg = qla24xx_read_window(reg, 0x3000, 16, iter_reg);
	iter_reg = qla24xx_read_window(reg, 0x3010, 16, iter_reg);
	iter_reg = qla24xx_read_window(reg, 0x3020, 16, iter_reg);
	iter_reg = qla24xx_read_window(reg, 0x3030, 16, iter_reg);
	iter_reg = qla24xx_read_window(reg, 0x3040, 16, iter_reg);
	iter_reg = qla24xx_read_window(reg, 0x3050, 16, iter_reg);
	iter_reg = qla24xx_read_window(reg, 0x3060, 16, iter_reg);
	qla24xx_read_window(reg, 0x3070, 16, iter_reg);

	/* Fibre Protocol Module registers. */
	iter_reg = fw->fpm_hdw_reg;
	iter_reg = qla24xx_read_window(reg, 0x4000, 16, iter_reg);
	iter_reg = qla24xx_read_window(reg, 0x4010, 16, iter_reg);
	iter_reg = qla24xx_read_window(reg, 0x4020, 16, iter_reg);
	iter_reg = qla24xx_read_window(reg, 0x4030, 16, iter_reg);
	iter_reg = qla24xx_read_window(reg, 0x4040, 16, iter_reg);
	iter_reg = qla24xx_read_window(reg, 0x4050, 16, iter_reg);
	iter_reg = qla24xx_read_window(reg, 0x4060, 16, iter_reg);
	iter_reg = qla24xx_read_window(reg, 0x4070, 16, iter_reg);
	iter_reg = qla24xx_read_window(reg, 0x4080, 16, iter_reg);
	iter_reg = qla24xx_read_window(reg, 0x4090, 16, iter_reg);
	iter_reg = qla24xx_read_window(reg, 0x40A0, 16, iter_reg);
	iter_reg = qla24xx_read_window(reg, 0x40B0, 16, iter_reg);
	iter_reg = qla24xx_read_window(reg, 0x40C0, 16, iter_reg);
	qla24xx_read_window(reg, 0x40D0, 16, iter_reg);

	/* Frame Buffer registers. */
	iter_reg = fw->fb_hdw_reg;
	iter_reg = qla24xx_read_window(reg, 0x6000, 16, iter_reg);
	iter_reg = qla24xx_read_window(reg, 0x6010, 16, iter_reg);
	iter_reg = qla24xx_read_window(reg, 0x6020, 16, iter_reg);
	iter_reg = qla24xx_read_window(reg, 0x6030, 16, iter_reg);
	iter_reg = qla24xx_read_window(reg, 0x6040, 16, iter_reg);
	iter_reg = qla24xx_read_window(reg, 0x6100, 16, iter_reg);
	iter_reg = qla24xx_read_window(reg, 0x6130, 16, iter_reg);
	iter_reg = qla24xx_read_window(reg, 0x6150, 16, iter_reg);
	iter_reg = qla24xx_read_window(reg, 0x6170, 16, iter_reg);
	iter_reg = qla24xx_read_window(reg, 0x6190, 16, iter_reg);
	iter_reg = qla24xx_read_window(reg, 0x61B0, 16, iter_reg);
	iter_reg = qla24xx_read_window(reg, 0x61C0, 16, iter_reg);
	qla24xx_read_window(reg, 0x6F00, 16, iter_reg);

	/* Multi queue registers */
	nxt_chain = qla25xx_copy_mq(ha, (void *)ha->fw_dump + ha->chain_offset,
	    &last_chain);

	rval = qla24xx_soft_reset(ha);
	if (rval != QLA_SUCCESS)
		goto qla81xx_fw_dump_failed_0;

	rval = qla24xx_dump_memory(ha, fw->code_ram, sizeof(fw->code_ram),
	    &nxt);
	if (rval != QLA_SUCCESS)
		goto qla81xx_fw_dump_failed_0;

	nxt = qla2xxx_copy_queues(ha, nxt);

	nxt = qla24xx_copy_eft(ha, nxt);

	/* Chain entries -- started with MQ. */
	nxt_chain = qla25xx_copy_fce(ha, nxt_chain, &last_chain);
	nxt_chain = qla25xx_copy_mqueues(ha, nxt_chain, &last_chain);
	if (last_chain) {
		ha->fw_dump->version |= __constant_htonl(DUMP_CHAIN_VARIANT);
		*last_chain |= __constant_htonl(DUMP_CHAIN_LAST);
	}

	/* Adjust valid length. */
	ha->fw_dump_len = (nxt_chain - (void *)ha->fw_dump);

qla81xx_fw_dump_failed_0:
	qla2xxx_dump_post_process(base_vha, rval);

qla81xx_fw_dump_failed:
	if (!hardware_locked)
		spin_unlock_irqrestore(&ha->hardware_lock, flags);
}

void
qla83xx_fw_dump(scsi_qla_host_t *vha, int hardware_locked)
{
	int		rval;
	uint32_t	cnt, reg_data;
	uint32_t	risc_address;
	struct qla_hw_data *ha = vha->hw;
	struct device_reg_24xx __iomem *reg = &ha->iobase->isp24;
	uint32_t __iomem *dmp_reg;
	uint32_t	*iter_reg;
	uint16_t __iomem *mbx_reg;
	unsigned long	flags;
	struct qla83xx_fw_dump *fw;
	uint32_t	ext_mem_cnt;
	void		*nxt, *nxt_chain;
	uint32_t	*last_chain = NULL;
	struct scsi_qla_host *base_vha = pci_get_drvdata(ha->pdev);

	risc_address = ext_mem_cnt = 0;
	flags = 0;

	if (!hardware_locked)
		spin_lock_irqsave(&ha->hardware_lock, flags);

	if (!ha->fw_dump) {
		ql_log(ql_log_warn, vha, 0xd00c,
		    "No buffer available for dump!!!\n");
		goto qla83xx_fw_dump_failed;
	}

	if (ha->fw_dumped) {
		ql_log(ql_log_warn, vha, 0xd00d,
		    "Firmware has been previously dumped (%p) -- ignoring "
		    "request...\n", ha->fw_dump);
		goto qla83xx_fw_dump_failed;
	}
	fw = &ha->fw_dump->isp.isp83;
	qla2xxx_prep_dump(ha, ha->fw_dump);

	fw->host_status = htonl(RD_REG_DWORD(&reg->host_status));

	/* Pause RISC. */
	rval = qla24xx_pause_risc(reg);
	if (rval != QLA_SUCCESS)
		goto qla83xx_fw_dump_failed_0;

	WRT_REG_DWORD(&reg->iobase_addr, 0x6000);
	dmp_reg = &reg->iobase_window;
	reg_data = RD_REG_DWORD(dmp_reg);
	WRT_REG_DWORD(dmp_reg, 0);

	dmp_reg = &reg->unused_4_1[0];
	reg_data = RD_REG_DWORD(dmp_reg);
	WRT_REG_DWORD(dmp_reg, 0);

	WRT_REG_DWORD(&reg->iobase_addr, 0x6010);
	dmp_reg = &reg->unused_4_1[2];
	reg_data = RD_REG_DWORD(dmp_reg);
	WRT_REG_DWORD(dmp_reg, 0);

	/* select PCR and disable ecc checking and correction */
	WRT_REG_DWORD(&reg->iobase_addr, 0x0F70);
	RD_REG_DWORD(&reg->iobase_addr);
	WRT_REG_DWORD(&reg->iobase_select, 0x60000000);	/* write to F0h = PCR */

	/* Host/Risc registers. */
	iter_reg = fw->host_risc_reg;
	iter_reg = qla24xx_read_window(reg, 0x7000, 16, iter_reg);
	iter_reg = qla24xx_read_window(reg, 0x7010, 16, iter_reg);
	qla24xx_read_window(reg, 0x7040, 16, iter_reg);

	/* PCIe registers. */
	WRT_REG_DWORD(&reg->iobase_addr, 0x7C00);
	RD_REG_DWORD(&reg->iobase_addr);
	WRT_REG_DWORD(&reg->iobase_window, 0x01);
	dmp_reg = &reg->iobase_c4;
	fw->pcie_regs[0] = htonl(RD_REG_DWORD(dmp_reg++));
	fw->pcie_regs[1] = htonl(RD_REG_DWORD(dmp_reg++));
	fw->pcie_regs[2] = htonl(RD_REG_DWORD(dmp_reg));
	fw->pcie_regs[3] = htonl(RD_REG_DWORD(&reg->iobase_window));

	WRT_REG_DWORD(&reg->iobase_window, 0x00);
	RD_REG_DWORD(&reg->iobase_window);

	/* Host interface registers. */
	dmp_reg = &reg->flash_addr;
	for (cnt = 0; cnt < sizeof(fw->host_reg) / 4; cnt++)
		fw->host_reg[cnt] = htonl(RD_REG_DWORD(dmp_reg++));

	/* Disable interrupts. */
	WRT_REG_DWORD(&reg->ictrl, 0);
	RD_REG_DWORD(&reg->ictrl);

	/* Shadow registers. */
	WRT_REG_DWORD(&reg->iobase_addr, 0x0F70);
	RD_REG_DWORD(&reg->iobase_addr);
	WRT_REG_DWORD(&reg->iobase_select, 0xB0000000);
	fw->shadow_reg[0] = htonl(RD_REG_DWORD(&reg->iobase_sdata));

	WRT_REG_DWORD(&reg->iobase_select, 0xB0100000);
	fw->shadow_reg[1] = htonl(RD_REG_DWORD(&reg->iobase_sdata));

	WRT_REG_DWORD(&reg->iobase_select, 0xB0200000);
	fw->shadow_reg[2] = htonl(RD_REG_DWORD(&reg->iobase_sdata));

	WRT_REG_DWORD(&reg->iobase_select, 0xB0300000);
	fw->shadow_reg[3] = htonl(RD_REG_DWORD(&reg->iobase_sdata));

	WRT_REG_DWORD(&reg->iobase_select, 0xB0400000);
	fw->shadow_reg[4] = htonl(RD_REG_DWORD(&reg->iobase_sdata));

	WRT_REG_DWORD(&reg->iobase_select, 0xB0500000);
	fw->shadow_reg[5] = htonl(RD_REG_DWORD(&reg->iobase_sdata));

	WRT_REG_DWORD(&reg->iobase_select, 0xB0600000);
	fw->shadow_reg[6] = htonl(RD_REG_DWORD(&reg->iobase_sdata));

	WRT_REG_DWORD(&reg->iobase_select, 0xB0700000);
	fw->shadow_reg[7] = htonl(RD_REG_DWORD(&reg->iobase_sdata));

	WRT_REG_DWORD(&reg->iobase_select, 0xB0800000);
	fw->shadow_reg[8] = htonl(RD_REG_DWORD(&reg->iobase_sdata));

	WRT_REG_DWORD(&reg->iobase_select, 0xB0900000);
	fw->shadow_reg[9] = htonl(RD_REG_DWORD(&reg->iobase_sdata));

	WRT_REG_DWORD(&reg->iobase_select, 0xB0A00000);
	fw->shadow_reg[10] = htonl(RD_REG_DWORD(&reg->iobase_sdata));

	/* RISC I/O register. */
	WRT_REG_DWORD(&reg->iobase_addr, 0x0010);
	fw->risc_io_reg = htonl(RD_REG_DWORD(&reg->iobase_window));

	/* Mailbox registers. */
	mbx_reg = &reg->mailbox0;
	for (cnt = 0; cnt < sizeof(fw->mailbox_reg) / 2; cnt++)
		fw->mailbox_reg[cnt] = htons(RD_REG_WORD(mbx_reg++));

	/* Transfer sequence registers. */
	iter_reg = fw->xseq_gp_reg;
	iter_reg = qla24xx_read_window(reg, 0xBE00, 16, iter_reg);
	iter_reg = qla24xx_read_window(reg, 0xBE10, 16, iter_reg);
	iter_reg = qla24xx_read_window(reg, 0xBE20, 16, iter_reg);
	iter_reg = qla24xx_read_window(reg, 0xBE30, 16, iter_reg);
	iter_reg = qla24xx_read_window(reg, 0xBE40, 16, iter_reg);
	iter_reg = qla24xx_read_window(reg, 0xBE50, 16, iter_reg);
	iter_reg = qla24xx_read_window(reg, 0xBE60, 16, iter_reg);
	iter_reg = qla24xx_read_window(reg, 0xBE70, 16, iter_reg);
	iter_reg = qla24xx_read_window(reg, 0xBF00, 16, iter_reg);
	iter_reg = qla24xx_read_window(reg, 0xBF10, 16, iter_reg);
	iter_reg = qla24xx_read_window(reg, 0xBF20, 16, iter_reg);
	iter_reg = qla24xx_read_window(reg, 0xBF30, 16, iter_reg);
	iter_reg = qla24xx_read_window(reg, 0xBF40, 16, iter_reg);
	iter_reg = qla24xx_read_window(reg, 0xBF50, 16, iter_reg);
	iter_reg = qla24xx_read_window(reg, 0xBF60, 16, iter_reg);
	qla24xx_read_window(reg, 0xBF70, 16, iter_reg);

	iter_reg = fw->xseq_0_reg;
	iter_reg = qla24xx_read_window(reg, 0xBFC0, 16, iter_reg);
	iter_reg = qla24xx_read_window(reg, 0xBFD0, 16, iter_reg);
	qla24xx_read_window(reg, 0xBFE0, 16, iter_reg);

	qla24xx_read_window(reg, 0xBFF0, 16, fw->xseq_1_reg);

	qla24xx_read_window(reg, 0xBEF0, 16, fw->xseq_2_reg);

	/* Receive sequence registers. */
	iter_reg = fw->rseq_gp_reg;
	iter_reg = qla24xx_read_window(reg, 0xFE00, 16, iter_reg);
	iter_reg = qla24xx_read_window(reg, 0xFE10, 16, iter_reg);
	iter_reg = qla24xx_read_window(reg, 0xFE20, 16, iter_reg);
	iter_reg = qla24xx_read_window(reg, 0xFE30, 16, iter_reg);
	iter_reg = qla24xx_read_window(reg, 0xFE40, 16, iter_reg);
	iter_reg = qla24xx_read_window(reg, 0xFE50, 16, iter_reg);
	iter_reg = qla24xx_read_window(reg, 0xFE60, 16, iter_reg);
	iter_reg = qla24xx_read_window(reg, 0xFE70, 16, iter_reg);
	iter_reg = qla24xx_read_window(reg, 0xFF00, 16, iter_reg);
	iter_reg = qla24xx_read_window(reg, 0xFF10, 16, iter_reg);
	iter_reg = qla24xx_read_window(reg, 0xFF20, 16, iter_reg);
	iter_reg = qla24xx_read_window(reg, 0xFF30, 16, iter_reg);
	iter_reg = qla24xx_read_window(reg, 0xFF40, 16, iter_reg);
	iter_reg = qla24xx_read_window(reg, 0xFF50, 16, iter_reg);
	iter_reg = qla24xx_read_window(reg, 0xFF60, 16, iter_reg);
	qla24xx_read_window(reg, 0xFF70, 16, iter_reg);

	iter_reg = fw->rseq_0_reg;
	iter_reg = qla24xx_read_window(reg, 0xFFC0, 16, iter_reg);
	qla24xx_read_window(reg, 0xFFD0, 16, iter_reg);

	qla24xx_read_window(reg, 0xFFE0, 16, fw->rseq_1_reg);
	qla24xx_read_window(reg, 0xFFF0, 16, fw->rseq_2_reg);
	qla24xx_read_window(reg, 0xFEF0, 16, fw->rseq_3_reg);

	/* Auxiliary sequence registers. */
	iter_reg = fw->aseq_gp_reg;
	iter_reg = qla24xx_read_window(reg, 0xB000, 16, iter_reg);
	iter_reg = qla24xx_read_window(reg, 0xB010, 16, iter_reg);
	iter_reg = qla24xx_read_window(reg, 0xB020, 16, iter_reg);
	iter_reg = qla24xx_read_window(reg, 0xB030, 16, iter_reg);
	iter_reg = qla24xx_read_window(reg, 0xB040, 16, iter_reg);
	iter_reg = qla24xx_read_window(reg, 0xB050, 16, iter_reg);
	iter_reg = qla24xx_read_window(reg, 0xB060, 16, iter_reg);
	iter_reg = qla24xx_read_window(reg, 0xB070, 16, iter_reg);
	iter_reg = qla24xx_read_window(reg, 0xB100, 16, iter_reg);
	iter_reg = qla24xx_read_window(reg, 0xB110, 16, iter_reg);
	iter_reg = qla24xx_read_window(reg, 0xB120, 16, iter_reg);
	iter_reg = qla24xx_read_window(reg, 0xB130, 16, iter_reg);
	iter_reg = qla24xx_read_window(reg, 0xB140, 16, iter_reg);
	iter_reg = qla24xx_read_window(reg, 0xB150, 16, iter_reg);
	iter_reg = qla24xx_read_window(reg, 0xB160, 16, iter_reg);
	qla24xx_read_window(reg, 0xB170, 16, iter_reg);

	iter_reg = fw->aseq_0_reg;
	iter_reg = qla24xx_read_window(reg, 0xB0C0, 16, iter_reg);
	qla24xx_read_window(reg, 0xB0D0, 16, iter_reg);

	qla24xx_read_window(reg, 0xB0E0, 16, fw->aseq_1_reg);
	qla24xx_read_window(reg, 0xB0F0, 16, fw->aseq_2_reg);
	qla24xx_read_window(reg, 0xB1F0, 16, fw->aseq_3_reg);

	/* Command DMA registers. */
	iter_reg = fw->cmd_dma_reg;
	iter_reg = qla24xx_read_window(reg, 0x7100, 16, iter_reg);
	iter_reg = qla24xx_read_window(reg, 0x7120, 16, iter_reg);
	iter_reg = qla24xx_read_window(reg, 0x7130, 16, iter_reg);
	qla24xx_read_window(reg, 0x71F0, 16, iter_reg);

	/* Queues. */
	iter_reg = fw->req0_dma_reg;
	iter_reg = qla24xx_read_window(reg, 0x7200, 8, iter_reg);
	dmp_reg = &reg->iobase_q;
	for (cnt = 0; cnt < 7; cnt++)
		*iter_reg++ = htonl(RD_REG_DWORD(dmp_reg++));

	iter_reg = fw->resp0_dma_reg;
	iter_reg = qla24xx_read_window(reg, 0x7300, 8, iter_reg);
	dmp_reg = &reg->iobase_q;
	for (cnt = 0; cnt < 7; cnt++)
		*iter_reg++ = htonl(RD_REG_DWORD(dmp_reg++));

	iter_reg = fw->req1_dma_reg;
	iter_reg = qla24xx_read_window(reg, 0x7400, 8, iter_reg);
	dmp_reg = &reg->iobase_q;
	for (cnt = 0; cnt < 7; cnt++)
		*iter_reg++ = htonl(RD_REG_DWORD(dmp_reg++));

	/* Transmit DMA registers. */
	iter_reg = fw->xmt0_dma_reg;
	iter_reg = qla24xx_read_window(reg, 0x7600, 16, iter_reg);
	qla24xx_read_window(reg, 0x7610, 16, iter_reg);

	iter_reg = fw->xmt1_dma_reg;
	iter_reg = qla24xx_read_window(reg, 0x7620, 16, iter_reg);
	qla24xx_read_window(reg, 0x7630, 16, iter_reg);

	iter_reg = fw->xmt2_dma_reg;
	iter_reg = qla24xx_read_window(reg, 0x7640, 16, iter_reg);
	qla24xx_read_window(reg, 0x7650, 16, iter_reg);

	iter_reg = fw->xmt3_dma_reg;
	iter_reg = qla24xx_read_window(reg, 0x7660, 16, iter_reg);
	qla24xx_read_window(reg, 0x7670, 16, iter_reg);

	iter_reg = fw->xmt4_dma_reg;
	iter_reg = qla24xx_read_window(reg, 0x7680, 16, iter_reg);
	qla24xx_read_window(reg, 0x7690, 16, iter_reg);

	qla24xx_read_window(reg, 0x76A0, 16, fw->xmt_data_dma_reg);

	/* Receive DMA registers. */
	iter_reg = fw->rcvt0_data_dma_reg;
	iter_reg = qla24xx_read_window(reg, 0x7700, 16, iter_reg);
	qla24xx_read_window(reg, 0x7710, 16, iter_reg);

	iter_reg = fw->rcvt1_data_dma_reg;
	iter_reg = qla24xx_read_window(reg, 0x7720, 16, iter_reg);
	qla24xx_read_window(reg, 0x7730, 16, iter_reg);

	/* RISC registers. */
	iter_reg = fw->risc_gp_reg;
	iter_reg = qla24xx_read_window(reg, 0x0F00, 16, iter_reg);
	iter_reg = qla24xx_read_window(reg, 0x0F10, 16, iter_reg);
	iter_reg = qla24xx_read_window(reg, 0x0F20, 16, iter_reg);
	iter_reg = qla24xx_read_window(reg, 0x0F30, 16, iter_reg);
	iter_reg = qla24xx_read_window(reg, 0x0F40, 16, iter_reg);
	iter_reg = qla24xx_read_window(reg, 0x0F50, 16, iter_reg);
	iter_reg = qla24xx_read_window(reg, 0x0F60, 16, iter_reg);
	qla24xx_read_window(reg, 0x0F70, 16, iter_reg);

	/* Local memory controller registers. */
	iter_reg = fw->lmc_reg;
	iter_reg = qla24xx_read_window(reg, 0x3000, 16, iter_reg);
	iter_reg = qla24xx_read_window(reg, 0x3010, 16, iter_reg);
	iter_reg = qla24xx_read_window(reg, 0x3020, 16, iter_reg);
	iter_reg = qla24xx_read_window(reg, 0x3030, 16, iter_reg);
	iter_reg = qla24xx_read_window(reg, 0x3040, 16, iter_reg);
	iter_reg = qla24xx_read_window(reg, 0x3050, 16, iter_reg);
	iter_reg = qla24xx_read_window(reg, 0x3060, 16, iter_reg);
	qla24xx_read_window(reg, 0x3070, 16, iter_reg);

	/* Fibre Protocol Module registers. */
	iter_reg = fw->fpm_hdw_reg;
	iter_reg = qla24xx_read_window(reg, 0x4000, 16, iter_reg);
	iter_reg = qla24xx_read_window(reg, 0x4010, 16, iter_reg);
	iter_reg = qla24xx_read_window(reg, 0x4020, 16, iter_reg);
	iter_reg = qla24xx_read_window(reg, 0x4030, 16, iter_reg);
	iter_reg = qla24xx_read_window(reg, 0x4040, 16, iter_reg);
	iter_reg = qla24xx_read_window(reg, 0x4050, 16, iter_reg);
	iter_reg = qla24xx_read_window(reg, 0x4060, 16, iter_reg);
	iter_reg = qla24xx_read_window(reg, 0x4070, 16, iter_reg);
	iter_reg = qla24xx_read_window(reg, 0x4080, 16, iter_reg);
	iter_reg = qla24xx_read_window(reg, 0x4090, 16, iter_reg);
	iter_reg = qla24xx_read_window(reg, 0x40A0, 16, iter_reg);
	iter_reg = qla24xx_read_window(reg, 0x40B0, 16, iter_reg);
	iter_reg = qla24xx_read_window(reg, 0x40C0, 16, iter_reg);
	iter_reg = qla24xx_read_window(reg, 0x40D0, 16, iter_reg);
	iter_reg = qla24xx_read_window(reg, 0x40E0, 16, iter_reg);
	qla24xx_read_window(reg, 0x40F0, 16, iter_reg);

	/* RQ0 Array registers. */
	iter_reg = fw->rq0_array_reg;
	iter_reg = qla24xx_read_window(reg, 0x5C00, 16, iter_reg);
	iter_reg = qla24xx_read_window(reg, 0x5C10, 16, iter_reg);
	iter_reg = qla24xx_read_window(reg, 0x5C20, 16, iter_reg);
	iter_reg = qla24xx_read_window(reg, 0x5C30, 16, iter_reg);
	iter_reg = qla24xx_read_window(reg, 0x5C40, 16, iter_reg);
	iter_reg = qla24xx_read_window(reg, 0x5C50, 16, iter_reg);
	iter_reg = qla24xx_read_window(reg, 0x5C60, 16, iter_reg);
	iter_reg = qla24xx_read_window(reg, 0x5C70, 16, iter_reg);
	iter_reg = qla24xx_read_window(reg, 0x5C80, 16, iter_reg);
	iter_reg = qla24xx_read_window(reg, 0x5C90, 16, iter_reg);
	iter_reg = qla24xx_read_window(reg, 0x5CA0, 16, iter_reg);
	iter_reg = qla24xx_read_window(reg, 0x5CB0, 16, iter_reg);
	iter_reg = qla24xx_read_window(reg, 0x5CC0, 16, iter_reg);
	iter_reg = qla24xx_read_window(reg, 0x5CD0, 16, iter_reg);
	iter_reg = qla24xx_read_window(reg, 0x5CE0, 16, iter_reg);
	qla24xx_read_window(reg, 0x5CF0, 16, iter_reg);

	/* RQ1 Array registers. */
	iter_reg = fw->rq1_array_reg;
	iter_reg = qla24xx_read_window(reg, 0x5D00, 16, iter_reg);
	iter_reg = qla24xx_read_window(reg, 0x5D10, 16, iter_reg);
	iter_reg = qla24xx_read_window(reg, 0x5D20, 16, iter_reg);
	iter_reg = qla24xx_read_window(reg, 0x5D30, 16, iter_reg);
	iter_reg = qla24xx_read_window(reg, 0x5D40, 16, iter_reg);
	iter_reg = qla24xx_read_window(reg, 0x5D50, 16, iter_reg);
	iter_reg = qla24xx_read_window(reg, 0x5D60, 16, iter_reg);
	iter_reg = qla24xx_read_window(reg, 0x5D70, 16, iter_reg);
	iter_reg = qla24xx_read_window(reg, 0x5D80, 16, iter_reg);
	iter_reg = qla24xx_read_window(reg, 0x5D90, 16, iter_reg);
	iter_reg = qla24xx_read_window(reg, 0x5DA0, 16, iter_reg);
	iter_reg = qla24xx_read_window(reg, 0x5DB0, 16, iter_reg);
	iter_reg = qla24xx_read_window(reg, 0x5DC0, 16, iter_reg);
	iter_reg = qla24xx_read_window(reg, 0x5DD0, 16, iter_reg);
	iter_reg = qla24xx_read_window(reg, 0x5DE0, 16, iter_reg);
	qla24xx_read_window(reg, 0x5DF0, 16, iter_reg);

	/* RP0 Array registers. */
	iter_reg = fw->rp0_array_reg;
	iter_reg = qla24xx_read_window(reg, 0x5E00, 16, iter_reg);
	iter_reg = qla24xx_read_window(reg, 0x5E10, 16, iter_reg);
	iter_reg = qla24xx_read_window(reg, 0x5E20, 16, iter_reg);
	iter_reg = qla24xx_read_window(reg, 0x5E30, 16, iter_reg);
	iter_reg = qla24xx_read_window(reg, 0x5E40, 16, iter_reg);
	iter_reg = qla24xx_read_window(reg, 0x5E50, 16, iter_reg);
	iter_reg = qla24xx_read_window(reg, 0x5E60, 16, iter_reg);
	iter_reg = qla24xx_read_window(reg, 0x5E70, 16, iter_reg);
	iter_reg = qla24xx_read_window(reg, 0x5E80, 16, iter_reg);
	iter_reg = qla24xx_read_window(reg, 0x5E90, 16, iter_reg);
	iter_reg = qla24xx_read_window(reg, 0x5EA0, 16, iter_reg);
	iter_reg = qla24xx_read_window(reg, 0x5EB0, 16, iter_reg);
	iter_reg = qla24xx_read_window(reg, 0x5EC0, 16, iter_reg);
	iter_reg = qla24xx_read_window(reg, 0x5ED0, 16, iter_reg);
	iter_reg = qla24xx_read_window(reg, 0x5EE0, 16, iter_reg);
	qla24xx_read_window(reg, 0x5EF0, 16, iter_reg);

	/* RP1 Array registers. */
	iter_reg = fw->rp1_array_reg;
	iter_reg = qla24xx_read_window(reg, 0x5F00, 16, iter_reg);
	iter_reg = qla24xx_read_window(reg, 0x5F10, 16, iter_reg);
	iter_reg = qla24xx_read_window(reg, 0x5F20, 16, iter_reg);
	iter_reg = qla24xx_read_window(reg, 0x5F30, 16, iter_reg);
	iter_reg = qla24xx_read_window(reg, 0x5F40, 16, iter_reg);
	iter_reg = qla24xx_read_window(reg, 0x5F50, 16, iter_reg);
	iter_reg = qla24xx_read_window(reg, 0x5F60, 16, iter_reg);
	iter_reg = qla24xx_read_window(reg, 0x5F70, 16, iter_reg);
	iter_reg = qla24xx_read_window(reg, 0x5F80, 16, iter_reg);
	iter_reg = qla24xx_read_window(reg, 0x5F90, 16, iter_reg);
	iter_reg = qla24xx_read_window(reg, 0x5FA0, 16, iter_reg);
	iter_reg = qla24xx_read_window(reg, 0x5FB0, 16, iter_reg);
	iter_reg = qla24xx_read_window(reg, 0x5FC0, 16, iter_reg);
	iter_reg = qla24xx_read_window(reg, 0x5FD0, 16, iter_reg);
	iter_reg = qla24xx_read_window(reg, 0x5FE0, 16, iter_reg);
	qla24xx_read_window(reg, 0x5FF0, 16, iter_reg);

	iter_reg = fw->at0_array_reg;
	iter_reg = qla24xx_read_window(reg, 0x7080, 16, iter_reg);
	iter_reg = qla24xx_read_window(reg, 0x7090, 16, iter_reg);
	iter_reg = qla24xx_read_window(reg, 0x70A0, 16, iter_reg);
	iter_reg = qla24xx_read_window(reg, 0x70B0, 16, iter_reg);
	iter_reg = qla24xx_read_window(reg, 0x70C0, 16, iter_reg);
	iter_reg = qla24xx_read_window(reg, 0x70D0, 16, iter_reg);
	iter_reg = qla24xx_read_window(reg, 0x70E0, 16, iter_reg);
	qla24xx_read_window(reg, 0x70F0, 16, iter_reg);

	/* I/O Queue Control registers. */
	qla24xx_read_window(reg, 0x7800, 16, fw->queue_control_reg);

	/* Frame Buffer registers. */
	iter_reg = fw->fb_hdw_reg;
	iter_reg = qla24xx_read_window(reg, 0x6000, 16, iter_reg);
	iter_reg = qla24xx_read_window(reg, 0x6010, 16, iter_reg);
	iter_reg = qla24xx_read_window(reg, 0x6020, 16, iter_reg);
	iter_reg = qla24xx_read_window(reg, 0x6030, 16, iter_reg);
	iter_reg = qla24xx_read_window(reg, 0x6040, 16, iter_reg);
	iter_reg = qla24xx_read_window(reg, 0x6060, 16, iter_reg);
	iter_reg = qla24xx_read_window(reg, 0x6070, 16, iter_reg);
	iter_reg = qla24xx_read_window(reg, 0x6100, 16, iter_reg);
	iter_reg = qla24xx_read_window(reg, 0x6130, 16, iter_reg);
	iter_reg = qla24xx_read_window(reg, 0x6150, 16, iter_reg);
	iter_reg = qla24xx_read_window(reg, 0x6170, 16, iter_reg);
	iter_reg = qla24xx_read_window(reg, 0x6190, 16, iter_reg);
	iter_reg = qla24xx_read_window(reg, 0x61B0, 16, iter_reg);
	iter_reg = qla24xx_read_window(reg, 0x61C0, 16, iter_reg);
	iter_reg = qla24xx_read_window(reg, 0x6530, 16, iter_reg);
	iter_reg = qla24xx_read_window(reg, 0x6540, 16, iter_reg);
	iter_reg = qla24xx_read_window(reg, 0x6550, 16, iter_reg);
	iter_reg = qla24xx_read_window(reg, 0x6560, 16, iter_reg);
	iter_reg = qla24xx_read_window(reg, 0x6570, 16, iter_reg);
	iter_reg = qla24xx_read_window(reg, 0x6580, 16, iter_reg);
	iter_reg = qla24xx_read_window(reg, 0x6590, 16, iter_reg);
	iter_reg = qla24xx_read_window(reg, 0x65A0, 16, iter_reg);
	iter_reg = qla24xx_read_window(reg, 0x65B0, 16, iter_reg);
	iter_reg = qla24xx_read_window(reg, 0x65C0, 16, iter_reg);
	iter_reg = qla24xx_read_window(reg, 0x65D0, 16, iter_reg);
	iter_reg = qla24xx_read_window(reg, 0x65E0, 16, iter_reg);
	qla24xx_read_window(reg, 0x6F00, 16, iter_reg);

	/* Multi queue registers */
	nxt_chain = qla25xx_copy_mq(ha, (void *)ha->fw_dump + ha->chain_offset,
	    &last_chain);

	rval = qla24xx_soft_reset(ha);
	if (rval != QLA_SUCCESS) {
		ql_log(ql_log_warn, vha, 0xd00e,
		    "SOFT RESET FAILED, forcing continuation of dump!!!\n");
		rval = QLA_SUCCESS;

		ql_log(ql_log_warn, vha, 0xd00f, "try a bigger hammer!!!\n");

		WRT_REG_DWORD(&reg->hccr, HCCRX_SET_RISC_RESET);
		RD_REG_DWORD(&reg->hccr);

		WRT_REG_DWORD(&reg->hccr, HCCRX_REL_RISC_PAUSE);
		RD_REG_DWORD(&reg->hccr);

		WRT_REG_DWORD(&reg->hccr, HCCRX_CLR_RISC_RESET);
		RD_REG_DWORD(&reg->hccr);

		for (cnt = 30000; cnt && (RD_REG_WORD(&reg->mailbox0)); cnt--)
			udelay(5);

		if (!cnt) {
			nxt = fw->code_ram;
			nxt += sizeof(fw->code_ram),
			nxt += (ha->fw_memory_size - 0x100000 + 1);
			goto copy_queue;
		} else
			ql_log(ql_log_warn, vha, 0xd010,
			    "bigger hammer success?\n");
	}

	rval = qla24xx_dump_memory(ha, fw->code_ram, sizeof(fw->code_ram),
	    &nxt);
	if (rval != QLA_SUCCESS)
		goto qla83xx_fw_dump_failed_0;

copy_queue:
	nxt = qla2xxx_copy_queues(ha, nxt);

	nxt = qla24xx_copy_eft(ha, nxt);

	/* Chain entries -- started with MQ. */
	nxt_chain = qla25xx_copy_fce(ha, nxt_chain, &last_chain);
	nxt_chain = qla25xx_copy_mqueues(ha, nxt_chain, &last_chain);
	if (last_chain) {
		ha->fw_dump->version |= __constant_htonl(DUMP_CHAIN_VARIANT);
		*last_chain |= __constant_htonl(DUMP_CHAIN_LAST);
	}

	/* Adjust valid length. */
	ha->fw_dump_len = (nxt_chain - (void *)ha->fw_dump);

qla83xx_fw_dump_failed_0:
	qla2xxx_dump_post_process(base_vha, rval);

qla83xx_fw_dump_failed:
	if (!hardware_locked)
		spin_unlock_irqrestore(&ha->hardware_lock, flags);
}

/****************************************************************************/
/*                         Driver Debug Functions.                          */
/****************************************************************************/

static inline int
ql_mask_match(uint32_t level)
{
	if (ql2xextended_error_logging == 1)
		ql2xextended_error_logging = QL_DBG_DEFAULT1_MASK;
	return (level & ql2xextended_error_logging) == level;
}

/*
 * This function is for formatting and logging debug information.
 * It is to be used when vha is available. It formats the message
 * and logs it to the messages file.
 * parameters:
 * level: The level of the debug messages to be printed.
 *        If ql2xextended_error_logging value is correctly set,
 *        this message will appear in the messages file.
 * vha:   Pointer to the scsi_qla_host_t.
 * id:    This is a unique identifier for the level. It identifies the
 *        part of the code from where the message originated.
 * msg:   The message to be displayed.
 */
void
ql_dbg(uint32_t level, scsi_qla_host_t *vha, int32_t id, const char *fmt, ...)
{
	va_list va;
	struct va_format vaf;

	if (!ql_mask_match(level))
		return;

	va_start(va, fmt);

	vaf.fmt = fmt;
	vaf.va = &va;

	if (vha != NULL) {
		const struct pci_dev *pdev = vha->hw->pdev;
		/* <module-name> <pci-name> <msg-id>:<host> Message */
		pr_warn("%s [%s]-%04x:%ld: %pV",
			QL_MSGHDR, dev_name(&(pdev->dev)), id + ql_dbg_offset,
			vha->host_no, &vaf);
	} else {
		pr_warn("%s [%s]-%04x: : %pV",
			QL_MSGHDR, "0000:00:00.0", id + ql_dbg_offset, &vaf);
	}

	va_end(va);

}

/*
 * This function is for formatting and logging debug information.
 * It is to be used when vha is not available and pci is availble,
 * i.e., before host allocation. It formats the message and logs it
 * to the messages file.
 * parameters:
 * level: The level of the debug messages to be printed.
 *        If ql2xextended_error_logging value is correctly set,
 *        this message will appear in the messages file.
 * pdev:  Pointer to the struct pci_dev.
 * id:    This is a unique id for the level. It identifies the part
 *        of the code from where the message originated.
 * msg:   The message to be displayed.
 */
void
ql_dbg_pci(uint32_t level, struct pci_dev *pdev, int32_t id,
	   const char *fmt, ...)
{
	va_list va;
	struct va_format vaf;

	if (pdev == NULL)
		return;
	if (!ql_mask_match(level))
		return;

	va_start(va, fmt);

	vaf.fmt = fmt;
	vaf.va = &va;

	/* <module-name> <dev-name>:<msg-id> Message */
	pr_warn("%s [%s]-%04x: : %pV",
		QL_MSGHDR, dev_name(&(pdev->dev)), id + ql_dbg_offset, &vaf);

	va_end(va);
}

/*
 * This function is for formatting and logging log messages.
 * It is to be used when vha is available. It formats the message
 * and logs it to the messages file. All the messages will be logged
 * irrespective of value of ql2xextended_error_logging.
 * parameters:
 * level: The level of the log messages to be printed in the
 *        messages file.
 * vha:   Pointer to the scsi_qla_host_t
 * id:    This is a unique id for the level. It identifies the
 *        part of the code from where the message originated.
 * msg:   The message to be displayed.
 */
void
ql_log(uint32_t level, scsi_qla_host_t *vha, int32_t id, const char *fmt, ...)
{
	va_list va;
	struct va_format vaf;
	char pbuf[128];

	if (level > ql_errlev)
		return;

	if (vha != NULL) {
		const struct pci_dev *pdev = vha->hw->pdev;
		/* <module-name> <msg-id>:<host> Message */
		snprintf(pbuf, sizeof(pbuf), "%s [%s]-%04x:%ld: ",
			QL_MSGHDR, dev_name(&(pdev->dev)), id, vha->host_no);
	} else {
		snprintf(pbuf, sizeof(pbuf), "%s [%s]-%04x: : ",
			QL_MSGHDR, "0000:00:00.0", id);
	}
	pbuf[sizeof(pbuf) - 1] = 0;

	va_start(va, fmt);

	vaf.fmt = fmt;
	vaf.va = &va;

	switch (level) {
	case ql_log_fatal: /* FATAL LOG */
		pr_crit("%s%pV", pbuf, &vaf);
		break;
	case ql_log_warn:
		pr_err("%s%pV", pbuf, &vaf);
		break;
	case ql_log_info:
		pr_warn("%s%pV", pbuf, &vaf);
		break;
	default:
		pr_info("%s%pV", pbuf, &vaf);
		break;
	}

	va_end(va);
}

/*
 * This function is for formatting and logging log messages.
 * It is to be used when vha is not available and pci is availble,
 * i.e., before host allocation. It formats the message and logs
 * it to the messages file. All the messages are logged irrespective
 * of the value of ql2xextended_error_logging.
 * parameters:
 * level: The level of the log messages to be printed in the
 *        messages file.
 * pdev:  Pointer to the struct pci_dev.
 * id:    This is a unique id for the level. It identifies the
 *        part of the code from where the message originated.
 * msg:   The message to be displayed.
 */
void
ql_log_pci(uint32_t level, struct pci_dev *pdev, int32_t id,
	   const char *fmt, ...)
{
	va_list va;
	struct va_format vaf;
	char pbuf[128];

	if (pdev == NULL)
		return;
	if (level > ql_errlev)
		return;

	/* <module-name> <dev-name>:<msg-id> Message */
	snprintf(pbuf, sizeof(pbuf), "%s [%s]-%04x: : ",
		 QL_MSGHDR, dev_name(&(pdev->dev)), id);
	pbuf[sizeof(pbuf) - 1] = 0;

	va_start(va, fmt);

	vaf.fmt = fmt;
	vaf.va = &va;

	switch (level) {
	case ql_log_fatal: /* FATAL LOG */
		pr_crit("%s%pV", pbuf, &vaf);
		break;
	case ql_log_warn:
		pr_err("%s%pV", pbuf, &vaf);
		break;
	case ql_log_info:
		pr_warn("%s%pV", pbuf, &vaf);
		break;
	default:
		pr_info("%s%pV", pbuf, &vaf);
		break;
	}

	va_end(va);
}

void
ql_dump_regs(uint32_t level, scsi_qla_host_t *vha, int32_t id)
{
	int i;
	struct qla_hw_data *ha = vha->hw;
	struct device_reg_2xxx __iomem *reg = &ha->iobase->isp;
	struct device_reg_24xx __iomem *reg24 = &ha->iobase->isp24;
	struct device_reg_82xx __iomem *reg82 = &ha->iobase->isp82;
	uint16_t __iomem *mbx_reg;

	if (!ql_mask_match(level))
		return;

	if (IS_QLA82XX(ha))
		mbx_reg = &reg82->mailbox_in[0];
	else if (IS_FWI2_CAPABLE(ha))
		mbx_reg = &reg24->mailbox0;
	else
		mbx_reg = MAILBOX_REG(ha, reg, 0);

	ql_dbg(level, vha, id, "Mailbox registers:\n");
	for (i = 0; i < 6; i++)
		ql_dbg(level, vha, id,
		    "mbox[%d] 0x%04x\n", i, RD_REG_WORD(mbx_reg++));
}


void
ql_dump_buffer(uint32_t level, scsi_qla_host_t *vha, int32_t id,
	uint8_t *b, uint32_t size)
{
	uint32_t cnt;
	uint8_t c;

	if (!ql_mask_match(level))
		return;

	ql_dbg(level, vha, id, " 0   1   2   3   4   5   6   7   8   "
	    "9  Ah  Bh  Ch  Dh  Eh  Fh\n");
	ql_dbg(level, vha, id, "----------------------------------"
	    "----------------------------\n");

	ql_dbg(level, vha, id, " ");
	for (cnt = 0; cnt < size;) {
		c = *b++;
		printk("%02x", (uint32_t) c);
		cnt++;
		if (!(cnt % 16))
			printk("\n");
		else
			printk("  ");
	}
	if (cnt % 16)
		ql_dbg(level, vha, id, "\n");
}<|MERGE_RESOLUTION|>--- conflicted
+++ resolved
@@ -18,12 +18,6 @@
  * | Queue Command and IO tracing |       0x302f       | 0x3006,0x3008  |
  * |                              |                    | 0x302d-0x302e  |
  * | DPC Thread                   |       0x401c       |		|
-<<<<<<< HEAD
- * | Async Events                 |       0x5057       | 0x5052		|
- * | Timer Routines               |       0x6011       | 0x600e,0x600f  |
- * | User Space Interactions      |       0x709e       | 0x7018,0x702e  |
- * |                              |                    | 0x7039,0x7045  |
-=======
  * | Async Events                 |       0x505d       | 0x502b-0x502f  |
  * |                              |                    | 0x5047,0x5052  |
  * | Timer Routines               |       0x6011       | 0x600e-0x600f  |
@@ -31,7 +25,6 @@
  * |                              |                    | 0x7039,0x7045, |
  * |                              |                    | 0x7073-0x7075, |
  * |                              |                    | 0x708c         |
->>>>>>> e9676695
  * | Task Management              |       0x803c       | 0x8025-0x8026  |
  * |                              |                    | 0x800b,0x8039  |
  * | AER/EEH                      |       0x900f       |		|
