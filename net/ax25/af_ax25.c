--- conflicted
+++ resolved
@@ -86,12 +86,6 @@
 again:
 	ax25_for_each(s, &ax25_list) {
 		if (s->ax25_dev == ax25_dev) {
-<<<<<<< HEAD
-			spin_unlock_bh(&ax25_list_lock);
-			lock_sock(s->sk);
-			s->ax25_dev = NULL;
-			release_sock(s->sk);
-=======
 			sk = s->sk;
 			sock_hold(sk);
 			spin_unlock_bh(&ax25_list_lock);
@@ -99,7 +93,6 @@
 			s->ax25_dev = NULL;
 			dev_put_track(ax25_dev->dev, &ax25_dev->dev_tracker);
 			ax25_dev_put(ax25_dev);
->>>>>>> 754e0b0e
 			ax25_disconnect(s, ENETUNREACH);
 			release_sock(sk);
 			spin_lock_bh(&ax25_list_lock);
