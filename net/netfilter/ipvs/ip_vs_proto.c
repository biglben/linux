--- conflicted
+++ resolved
@@ -316,11 +316,7 @@
 /*
  * per network name-space init
  */
-<<<<<<< HEAD
-static int __net_init __ip_vs_protocol_init(struct net *net)
-=======
 int __net_init __ip_vs_protocol_init(struct net *net)
->>>>>>> d762f438
 {
 #ifdef CONFIG_IP_VS_PROTO_TCP
 	register_ip_vs_proto_netns(net, &ip_vs_protocol_tcp);
@@ -340,11 +336,7 @@
 	return 0;
 }
 
-<<<<<<< HEAD
-static void __net_exit __ip_vs_protocol_cleanup(struct net *net)
-=======
 void __net_exit __ip_vs_protocol_cleanup(struct net *net)
->>>>>>> d762f438
 {
 	struct netns_ipvs *ipvs = net_ipvs(net);
 	struct ip_vs_proto_data *pd;
@@ -356,14 +348,6 @@
 			unregister_ip_vs_proto_netns(net, pd);
 	}
 }
-<<<<<<< HEAD
-
-static struct pernet_operations ipvs_proto_ops = {
-	.init = __ip_vs_protocol_init,
-	.exit = __ip_vs_protocol_cleanup,
-};
-=======
->>>>>>> d762f438
 
 int __init ip_vs_protocol_init(void)
 {
@@ -393,7 +377,6 @@
 	REGISTER_PROTOCOL(&ip_vs_protocol_esp);
 #endif
 	pr_info("Registered protocols (%s)\n", &protocols[2]);
-	return register_pernet_subsys(&ipvs_proto_ops);
 
 	return 0;
 }
@@ -404,7 +387,6 @@
 	struct ip_vs_protocol *pp;
 	int i;
 
-	unregister_pernet_subsys(&ipvs_proto_ops);
 	/* unregister all the ipvs protocols */
 	for (i = 0; i < IP_VS_PROTO_TAB_SIZE; i++) {
 		while ((pp = ip_vs_proto_table[i]) != NULL)
